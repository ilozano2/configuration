--- conflicted
+++ resolved
@@ -1,16 +1,10 @@
 mysql:
-<<<<<<< HEAD
   image: appsembler/edx-mysql
+mongodb:
+  image: appsembler/edx-mongodb
 edxapp:
   image: appsembler/edxapp
-=======
-  image: antoviaque/edx-mysql
-mongodb:
-  image: antoviaque/edx-mongodb
-edxapp:
-  image: antoviaque/edxapp
   command: /root/init.sh
->>>>>>> eaec0f16
   ports:
     - "8000:8000"
   links:
