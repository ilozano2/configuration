git+https://github.com/edx/ansible.git@stable-1.9.3-rc1-edx#egg=ansible==1.9.3-edx
PyYAML==3.11
Jinja2==2.7.3
MarkupSafe==0.23
boto==2.32.1
ecdsa==0.11
paramiko==1.15.1
pycrypto==2.6.1
wsgiref==0.1.2
docopt==0.6.1
python-simple-hipchat==0.2
prettytable==0.7.2
awscli==1.4.2
requests
<<<<<<< HEAD
# Needed for the mongo_status module(playbooks/library/mongo_status)
=======
datadog==0.8.0

# Needed for the mongo_* modules (playbooks/library/mongo_*)
>>>>>>> 3bd83b5d
pymongo==3.1

# Needed for the mysql_db module
MySQL-python==1.2.5<|MERGE_RESOLUTION|>--- conflicted
+++ resolved
@@ -12,13 +12,9 @@
 prettytable==0.7.2
 awscli==1.4.2
 requests
-<<<<<<< HEAD
-# Needed for the mongo_status module(playbooks/library/mongo_status)
-=======
 datadog==0.8.0
 
 # Needed for the mongo_* modules (playbooks/library/mongo_*)
->>>>>>> 3bd83b5d
 pymongo==3.1
 
 # Needed for the mysql_db module
