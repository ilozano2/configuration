Vagrant.require_version ">= 1.5.3"

VAGRANTFILE_API_VERSION = "2"

MEMORY = 4096
CPU_COUNT = 2

# map the name of the git branch that we use for a release
# to a name and a file path, which are used for retrieving
# a Vagrant box from the internet.
openedx_releases = {
  "openedx/rc/aspen-2014-09-10" => {
    :name => "aspen-fullstack-rc1", :file => "20141010-aspen-fullstack-rc1.box",
  },
  "aspen.1" => {
    :name => "aspen-fullstack-1", :file => "20141028-aspen-fullstack-1.box",
  },
<<<<<<< HEAD
=======
  "named-release/aspen" => {
    :name => "aspen-fullstack-1", :file => "20141028-aspen-fullstack-1.box",
  },
  "named-release/birch.rc1" => {
    :name => "birch-fullstack-rc1", :file => "20150204-birch-fullstack-rc1.box"
  },
  "named-release/birch.rc2" => {
    :name => "birch-fullstack-rc2", :file => "20150211-birch-fullstack-rc2.box"
  },
  "named-release/birch.rc3" => {
    :name => "birch-fullstack-rc3", :file => "20150213-birch-fullstack-rc3.box"
  },
  "named-release/birch" => {
    :name => "birch-fullstack", :file => "20150224-birch-fullstack.box",
  },
  "named-release/cypress.rc2" => {
    :name => "cypress-fullstack-rc2", :file => "20150720-cypress-fullstack-rc2.box",
  },
>>>>>>> 788cb6b1
}
openedx_releases.default = {
  :name => "kifli-fullstack", :file => "20140826-kifli-fullstack.box"
}
openedx_releases_vmware = {
  "named-release/birch" => {
    :name => "birch-fullstack-vmware", :file => "20150610-birch-fullstack-vmware.box",
  },
}
openedx_releases_vmware.default = {
  :name => "kifli-fullstack-vmware", :file => "20140829-kifli-fullstack-vmware.box",
}
rel = ENV['OPENEDX_RELEASE']

Vagrant.configure(VAGRANTFILE_API_VERSION) do |config|

  # Creates an edX fullstack VM from an official release
  config.vm.box     = openedx_releases[rel][:name]
  config.vm.box_url = "http://files.edx.org/vagrant-images/#{openedx_releases[rel][:file]}"

  config.vm.synced_folder  ".", "/vagrant", disabled: true
  config.ssh.insert_key = true

  config.vm.network :private_network, ip: "192.168.33.10"
  config.hostsupdater.aliases = ["preview.localhost"]

  config.vm.provider :virtualbox do |vb|
    vb.customize ["modifyvm", :id, "--memory", MEMORY.to_s]
    vb.customize ["modifyvm", :id, "--cpus", CPU_COUNT.to_s]

    # Allow DNS to work for Ubuntu 12.10 host
    # http://askubuntu.com/questions/238040/how-do-i-fix-name-service-for-vagrant-client
    vb.customize ["modifyvm", :id, "--natdnshostresolver1", "on"]
  end

  ["vmware_fusion", "vmware_workstation"].each do |vmware_provider|
    config.vm.provider vmware_provider do |v, override|
      override.vm.box     = openedx_releases_vmware[rel][:name]
      override.vm.box_url = "http://files.edx.org/vagrant-images/#{openedx_releases_vmware[rel][:file]}"
      v.vmx["memsize"] = MEMORY.to_s
      v.vmx["numvcpus"] = CPU_COUNT.to_s
    end
  end
end<|MERGE_RESOLUTION|>--- conflicted
+++ resolved
@@ -15,8 +15,6 @@
   "aspen.1" => {
     :name => "aspen-fullstack-1", :file => "20141028-aspen-fullstack-1.box",
   },
-<<<<<<< HEAD
-=======
   "named-release/aspen" => {
     :name => "aspen-fullstack-1", :file => "20141028-aspen-fullstack-1.box",
   },
@@ -35,7 +33,6 @@
   "named-release/cypress.rc2" => {
     :name => "cypress-fullstack-rc2", :file => "20150720-cypress-fullstack-rc2.box",
   },
->>>>>>> 788cb6b1
 }
 openedx_releases.default = {
   :name => "kifli-fullstack", :file => "20140826-kifli-fullstack.box"
