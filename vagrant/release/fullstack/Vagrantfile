--- conflicted
+++ resolved
@@ -30,12 +30,9 @@
   "named-release/birch" => {
     :name => "birch-fullstack", :file => "20150224-birch-fullstack.box",
   },
-<<<<<<< HEAD
-=======
   "named-release/birch.1" => {
     :name => "birch-fullstack-1", :file => "birch-1-fullstack.box",
   },
->>>>>>> 3d2e3d06
 }
 openedx_releases.default = {
   :name => "kifli-fullstack", :file => "20140826-kifli-fullstack.box"
