--- conflicted
+++ resolved
@@ -24,15 +24,11 @@
     -e certs_version=$OPENEDX_RELEASE \
     -e forum_version=$OPENEDX_RELEASE \
     -e xqueue_version=$OPENEDX_RELEASE \
-<<<<<<< HEAD
-    -e NOTIFIER_VERSION=$OPENEDX_RELEASE \
-=======
     -e demo_version=$OPENEDX_RELEASE \
     -e NOTIFIER_VERSION=$OPENEDX_RELEASE \
     -e ECOMMERCE_VERSION=$OPENEDX_RELEASE \
     -e ECOMMERCE_WORKER_VERSION=$OPENEDX_RELEASE \
     -e PROGRAMS_VERSION=$OPENEDX_RELEASE \
->>>>>>> 36bbf4c9
   "
   CONFIG_VER=$OPENEDX_RELEASE
   # Need to ensure that the configuration repo is updated
@@ -69,8 +65,6 @@
 # to a name and a file path, which are used for retrieving
 # a Vagrant box from the internet.
 openedx_releases = {
-<<<<<<< HEAD
-=======
   "open-release/eucalyptus.master" => {
     :name => "eucalyptus-devstack-2016-09-01", :file => "eucalyptus-devstack-2016-09-01.box",
   },
@@ -83,7 +77,6 @@
   "open-release/eucalyptus.2" => {
     :name => "eucalyptus-devstack-2016-09-01", :file => "eucalyptus-devstack-2016-09-01.box",
   },
->>>>>>> 36bbf4c9
   # Note: the devstack and fullstack boxes differ, because devstack had an issue
   # that needed fixing, but it didn't affect fullstack.
   "named-release/dogwood.rc" => {
@@ -111,19 +104,7 @@
   # },
 }
 openedx_releases.default = {
-<<<<<<< HEAD
-  :name => "dogwood-devstack-2016-03-09", :file => "dogwood-devstack-2016-03-09.box",
-}
-openedx_releases_vmware = {
-  "named-release/birch" => {
-    :name => "birch-devstack-vmware", :file => "20150610-birch-devstack-vmware.box",
-  },
-}
-openedx_releases_vmware.default = {
-  :name => "kifli-devstack-vmware", :file => "20140829-kifli-devstack-vmware.box",
-=======
   :name => "eucalyptus-devstack-2016-09-01", :file => "eucalyptus-devstack-2016-09-01.box",
->>>>>>> 36bbf4c9
 }
 rel = ENV['OPENEDX_RELEASE']
 
