--- conflicted
+++ resolved
@@ -2,14 +2,6 @@
 # checking out the grader code from the repository specified on
 # a per queue basis.
 
-<<<<<<< HEAD
-- name: checkout grader code
-  git_2_0_1: >
-    dest={{ xqwatcher_app_dir }}/data/{{ item.COURSE }} repo={{ item.GIT_REPO }}
-    version={{ item.GIT_REF }}
-    ssh_opts="{{ xqwatcher_course_git_ssh_opts }}"
-  with_items: XQWATCHER_COURSES
-=======
 - name: Checkout grader code
   git_2_0_1:
     repo: "{{ item.GIT_REPO }}"
@@ -19,5 +11,4 @@
   with_items: "{{ XQWATCHER_COURSES }}"
   tags:
     - install
-    - install:code
->>>>>>> 36bbf4c9
+    - install:code