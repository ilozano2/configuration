---
#
# edX Configuration
#
# github:     https://github.com/edx/configuration
# wiki:       https://github.com/edx/configuration/wiki
# code style: https://github.com/edx/configuration/wiki/Ansible-Coding-Conventions
# license:    https://github.com/edx/configuration/blob/master/LICENSE.TXT
#
#
#
# Tasks for role aws
#
# Overview:
#
#
# Dependencies:
#
#
# Example play:
#
#

- name: create all service directories
  file: >
    path="{{ item.value.path }}"
    state="directory"
    owner="{{ item.value.owner }}"
    group="{{ item.value.group }}"
    mode="{{ item.value.mode }}"
  with_dict: aws_dirs

- name: install system packages
  apt: >
    pkg={{','.join(aws_debian_pkgs)}}
    state=present
    update_cache=yes

- name: install aws python packages
  pip: >
    name="{{ item }}" state=present
    extra_args="-i {{ COMMON_PYPI_MIRROR_URL }}"
  with_items: aws_pip_pkgs

- name: get s3cmd
  get_url: >
    url={{ aws_s3cmd_url }}
    dest={{ aws_dirs.data.path }}/
<<<<<<< HEAD
=======
    validate_certs=no
>>>>>>> 3d2e3d06

- name: untar s3cmd
  shell: >
    tar xf {{ aws_dirs.data.path }}/{{ aws_s3cmd_version }}.tar.gz
    creates={{ aws_dirs.data.path }}/{{ aws_s3cmd_version }}/s3cmd
    chdir={{ aws_dirs.home.path }}

- name: create symlink for s3cmd
  file: >
    src={{ aws_dirs.home.path }}/{{ aws_s3cmd_version }}/s3cmd
    dest={{ aws_s3cmd }}
    state=link

- name: create s3 log sync script
  template: >
    dest={{ aws_s3_sync_script }}
    src=send-logs-to-s3.j2 mode=0755 owner=root group=root
  when: AWS_S3_LOGS

- name: create symlink for s3 log sync script
  file: >
    state=link
    src={{ aws_s3_sync_script }}
    dest={{ COMMON_BIN_DIR }}/{{ aws_s3_sync_script|basename }}
  when: AWS_S3_LOGS

- name: force logrotate on supervisor stop
  template: >
    src=etc/init/sync-on-stop.conf.j2
    dest=/etc/init/sync-on-stop.conf
    owner=root group=root mode=0644
  when: AWS_S3_LOGS

  # cron job runs the aws s3 sync script
  # this job will log its output to /var/log/aws
- name: cronjob for s3 log sync
  cron:
    name: "cronjob for s3 log sync"
    user: root
    minute: 0
    job: "{{ aws_s3_sync_script }} > /dev/null 2>&1"
    state: absent
  when: AWS_S3_LOGS<|MERGE_RESOLUTION|>--- conflicted
+++ resolved
@@ -46,10 +46,7 @@
   get_url: >
     url={{ aws_s3cmd_url }}
     dest={{ aws_dirs.data.path }}/
-<<<<<<< HEAD
-=======
     validate_certs=no
->>>>>>> 3d2e3d06
 
 - name: untar s3cmd
   shell: >
