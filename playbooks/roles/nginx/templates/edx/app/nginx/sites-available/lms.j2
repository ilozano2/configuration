--- conflicted
+++ resolved
@@ -76,16 +76,10 @@
    set $do_redirect_to_https "true";
   }
 
-<<<<<<< HEAD
      {% elif NGINX_HTTPS_REDIRECT_STRATEGY == "forward_for_proto" %}
 
-  # Forward to HTTPS if we're an HTTP request... and the server is behind ELB 
-  if ($http_x_forwarded_proto = "http") 
-=======
-  # Nginx does not support nested conditions
   # Forward to HTTPS if we're an HTTP request... and the server is behind ELB
   if ($http_x_forwarded_proto = "http")
->>>>>>> 9e00f3d7
   {
    set $do_redirect_to_https "true";
   }
