---
<<<<<<< HEAD

- name: checkout code
  git_2_0_1:
    dest={{ NOTIFIER_CODE_DIR }} repo={{ NOTIFIER_SOURCE_REPO }}
    version={{ NOTIFIER_VERSION }}
    accept_hostkey=yes
  sudo: true
  sudo_user: "{{ notifier_user }}"
=======
- name: Checkout code
  git_2_0_1:
    dest: "{{ NOTIFIER_CODE_DIR }}"
    repo: "{{ NOTIFIER_SOURCE_REPO }}"
    version: "{{ NOTIFIER_VERSION }}"
    accept_hostkey: yes
  become: true
  become_user: "{{ notifier_user }}"
>>>>>>> 36bbf4c9
  notify:
    - restart notifier-scheduler
    - restart notifier-celery-workers

# Optional auth for git
- name: Create ssh script for git (not authenticated)
  template:
    src: "git_ssh_noauth.sh.j2"
    dest: "{{ notifier_git_ssh }}"
    owner: "{{ notifier_user }}"
    mode: "0750"
  when: NOTIFIER_GIT_IDENTITY == ""

- name: Create ssh script for git (authenticated)
  template:
    src: "git_ssh_auth.sh.j2"
    dest: "{{ notifier_git_ssh }}"
    owner: "{{ notifier_user }}"
    mode: "0750"
  when: NOTIFIER_GIT_IDENTITY != ""

- name: Install read-only ssh key
  copy:
    content: "{{ NOTIFIER_GIT_IDENTITY }}"
    dest: "{{ notifier_git_identity }}"
    force: yes
    owner: "{{ notifier_user }}"
    mode: "0600"
  when: NOTIFIER_GIT_IDENTITY != ""

<<<<<<< HEAD
- name: checkout theme
  git_2_0_1: >
    dest={{ NOTIFIER_CODE_DIR }}/{{ NOTIFIER_THEME_NAME }}
    repo={{ NOTIFIER_THEME_REPO }}
    version={{ NOTIFIER_THEME_VERSION }}
    accept_hostkey=yes
=======
- name: Checkout theme
  git_2_0_1:
    dest: "{{ NOTIFIER_CODE_DIR }}/{{ NOTIFIER_THEME_NAME }}"
    repo: "{{ NOTIFIER_THEME_REPO }}"
    version: "{{ NOTIFIER_THEME_VERSION }}"
    accept_hostkey: yes
>>>>>>> 36bbf4c9
  when: NOTIFIER_THEME_NAME != ''
  become_user: "{{ notifier_user }}"
  environment:
    GIT_SSH: "{{ notifier_git_ssh }}"

- name: Write notifier local settings
  template:
    src: "settings_local.py.j2"
    dest: "{{ NOTIFIER_CODE_DIR }}/notifier/settings_local.py"
    mode: "0555"
  when: NOTIFIER_THEME_NAME != ''
  notify:
    - restart notifier-celery-workers

- name: Install application requirements
  pip:
    requirements: "{{ NOTIFIER_REQUIREMENTS_FILE }}"
    virtualenv: "{{ NOTIFIER_VENV_DIR }}"
    state: present
  become: true
  become_user: "{{ notifier_user }}"
  notify:
    - restart notifier-scheduler
    - restart notifier-celery-workers

# Syncdb for whatever reason always creates the file owned by www-data:www-data, and then
# complains it can't write because it's running as notifier.  So this is to touch the file into
# place with proper perms first.
- name: Fix permissions on notifer db file
  file:
    path: "{{ NOTIFIER_DB_DIR }}/notifier.db"
    state: touch
    owner: "{{ notifier_user }}"
    group: "{{ NOTIFIER_WEB_USER }}"
    mode: "0664"
  become: true
  notify:
    - restart notifier-scheduler
    - restart notifier-celery-workers
  tags:
  - deploy

- name: Syncdb
  shell: "{{ NOTIFIER_VENV_DIR }}/bin/python manage.py syncdb"
  args:
    chdir: "{{ NOTIFIER_CODE_DIR }}"
  become: true
  become_user: "{{ notifier_user }}"
  environment: notifier_env_vars
  notify:
    - restart notifier-scheduler
    - restart notifier-celery-workers<|MERGE_RESOLUTION|>--- conflicted
+++ resolved
@@ -1,14 +1,4 @@
 ---
-<<<<<<< HEAD
-
-- name: checkout code
-  git_2_0_1:
-    dest={{ NOTIFIER_CODE_DIR }} repo={{ NOTIFIER_SOURCE_REPO }}
-    version={{ NOTIFIER_VERSION }}
-    accept_hostkey=yes
-  sudo: true
-  sudo_user: "{{ notifier_user }}"
-=======
 - name: Checkout code
   git_2_0_1:
     dest: "{{ NOTIFIER_CODE_DIR }}"
@@ -17,7 +7,6 @@
     accept_hostkey: yes
   become: true
   become_user: "{{ notifier_user }}"
->>>>>>> 36bbf4c9
   notify:
     - restart notifier-scheduler
     - restart notifier-celery-workers
@@ -48,21 +37,12 @@
     mode: "0600"
   when: NOTIFIER_GIT_IDENTITY != ""
 
-<<<<<<< HEAD
-- name: checkout theme
-  git_2_0_1: >
-    dest={{ NOTIFIER_CODE_DIR }}/{{ NOTIFIER_THEME_NAME }}
-    repo={{ NOTIFIER_THEME_REPO }}
-    version={{ NOTIFIER_THEME_VERSION }}
-    accept_hostkey=yes
-=======
 - name: Checkout theme
   git_2_0_1:
     dest: "{{ NOTIFIER_CODE_DIR }}/{{ NOTIFIER_THEME_NAME }}"
     repo: "{{ NOTIFIER_THEME_REPO }}"
     version: "{{ NOTIFIER_THEME_VERSION }}"
     accept_hostkey: yes
->>>>>>> 36bbf4c9
   when: NOTIFIER_THEME_NAME != ''
   become_user: "{{ notifier_user }}"
   environment:
