---

# elasticsearch
#
# Dependencies:
#
#   * common
#   * oraclejdk
#
# Example play:
#
# This role can be used to do a single-server or clustered
# installation of the elasticsearch service.  When a cluster
# is being installed, there are two important things that
# you must know.

# The ELASTICSEARCH_CLUSTERED var must be true.

# All hosts targeted by your play will be cluster peers.
# Elasticsearch will determine who the master should be.
#
# Ansible provides handy set operators for use in the
# plays host declaration, as seen in the following example.
#
# -  hosts: tag_role_elasticsearch:&tag_environment_stage
#    roles:
#    - common
#    - oraclejdk
#    - elasticsearch
#

- name: download elasticsearch
  get_url: >
    url={{ elasticsearch_url }}
    dest=/var/tmp/{{ elasticsearch_file }}
    force=no
    validate_certs=no
  register: elasticsearch_reinstall

- name: install elasticsearch from local package
  shell: >
    dpkg -i  --force-confold /var/tmp/elasticsearch-{{ elasticsearch_version }}.deb
    executable=/bin/bash
  when: elasticsearch_reinstall.changed

- name: create directories
  file: >
    path="{{ item }}"
    state=directory
    owner="{{ elasticsearch_user }}"
    group="{{ elasticsearch_group }}"
  with_items:
    - "{{ elasticsearch_data_dir }}"
    - "{{ elasticsearch_log_dir }}"
    - "{{ elasticsearch_cfg_dir }}"

- name: update elasticsearch defaults
  template: >
    src=etc/default/elasticsearch.j2 dest=/etc/default/elasticsearch
  when: ELASTICSEARCH_CLUSTERED

- name: drop the elasticsearch config
  template: >
    src=edx/etc/elasticsearch/elasticsearch.yml.j2 dest={{ elasticsearch_cfg_dir }}/elasticsearch.yml
    mode=0744
  when: ELASTICSEARCH_CLUSTERED

- name: drop the elasticsearch logging config
  template: >
    src=edx/etc/elasticsearch/logging.yml.j2 dest={{ elasticsearch_cfg_dir }}/logging.yml
    mode=0744
<<<<<<< HEAD
  when: ELASTICSEARCH_CLUSTERED  
    
=======
  when: ELASTICSEARCH_CLUSTERED

>>>>>>> 3d2e3d06
- name: Ensure elasticsearch is enabled and started
  service: name=elasticsearch state=started enabled=yes

- name: Restart elastic when there has been an upgrade
  service: name=elasticsearch state=restarted enabled=yes
  when: elasticsearch_reinstall.changed<|MERGE_RESOLUTION|>--- conflicted
+++ resolved
@@ -69,13 +69,8 @@
   template: >
     src=edx/etc/elasticsearch/logging.yml.j2 dest={{ elasticsearch_cfg_dir }}/logging.yml
     mode=0744
-<<<<<<< HEAD
-  when: ELASTICSEARCH_CLUSTERED  
-    
-=======
   when: ELASTICSEARCH_CLUSTERED
 
->>>>>>> 3d2e3d06
 - name: Ensure elasticsearch is enabled and started
   service: name=elasticsearch state=started enabled=yes
 
