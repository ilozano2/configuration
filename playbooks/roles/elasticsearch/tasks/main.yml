--- conflicted
+++ resolved
@@ -34,7 +34,6 @@
     url={{ elasticsearch_url }}
     dest=/var/tmp/{{ elasticsearch_file }}
     force=no
-    validate_certs=no
   register: elasticsearch_reinstall
 
 - name: install elasticsearch from local package
@@ -68,19 +67,6 @@
     src=edx/etc/elasticsearch/logging.yml.j2 dest={{ elasticsearch_cfg_dir }}/logging.yml
     mode=0744
 
-<<<<<<< HEAD
-- name: check if the bigdesk plugin is installed
-  stat: path=/usr/share/elasticsearch/plugins/bigdesk
-  register: bigdesk
-
-- name: install bigdesk plugin
-  shell: >
-    /usr/share/elasticsearch/bin/plugin -install lukas-vlcek/bigdesk/2.2.0
-    chdir=/usr/share/elasticsearch
-  when: bigdesk.stat.isdir is not defined
-
-=======
->>>>>>> 788cb6b1
 - name: Ensure elasticsearch is enabled and started
   service: name=elasticsearch state=started enabled=yes
 
