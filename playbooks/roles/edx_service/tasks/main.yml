---
#
# edX Configuration
#
# github:     https://github.com/edx/configuration
# wiki:       https://openedx.atlassian.net/wiki/display/OpenOPS
# code style: https://openedx.atlassian.net/wiki/display/OpenOPS/Ansible+Code+Conventions
# license:    https://github.com/edx/configuration/blob/master/LICENSE.TXT
#
#
#
# Tasks for role edx_service
#
# Overview:
#
# This role performs the repetive tasks that most edX roles
# require in our default configuration.
#
# Example play:
#
# Rather than being included in the play, this role
# is included as a dependency by other roles in the meta/main.yml
# file.  The including role should add the following
# depency definition.
#
# dependencies:
#   - role: edx_service
#     edx_service_name: "hotg"
#     edx_service_config: "{{ structure_to_be_written_to_config_file_in_/edx/etc }}"
#     edx_service_repos:
#       - PROTOCOL: [https/ssh]
#         DOMAIN: github.com
#         PATH: edx
#         REPO: hotg
#         VERSION: master
#         DESTINATION: "/edx/app/hotg/hotg"
#         SSH_KEY: <required if PROTOCOL==ssh>
#       - PROTOCOL
#         ...
#     edx_service_user: hotg_system_user
#     edx_service_home: "/edx/app/hotg"
#     edx_service_packages:
#       debian: [ pkg1, pkg2, pkg3 ]      
#       redhat: [ pkg4, pkg5 ]
#
# Assumes that the home directory has been created above.
# In some cases(vagrant boxes) the home directory gets created
# but does not have the corrent owner and group. In vagrant for
# example we were seeing it defaulting to `root` for both.
# The item that is a blank string("") ensures the ownership
# of the home directory is always correct before proceeding.
- name: Create edx_service app, venv, data, and staticfiles dirs
  file:
    path: "{{ edx_service_home }}/{{ item }}"
    state: directory
    owner: "{{ edx_service_name }}"
    group: "{{ common_web_group }}"
  with_items:
    - ""
    - "venvs"
    - "data"
    - "staticfiles"
  tags:
    - install
    - install:base

- name: Create /edx/var and /edx/etc dirs
  file:
    path: "{{ item }}/{{ edx_service_name }}"
    state: directory
    owner: "{{ edx_service_user }}"
    group: "{{ common_web_group }}"
    mode: "0755"
  with_items:
    - "/edx/var"
    - "/edx/etc"
  tags:
    - install
    - install:base

- name: Create edx_service log dir
  file:
    path: "{{ item }}"
    state: directory
    owner: "syslog"
    group: "syslog"
  with_items:
    - "{{ COMMON_LOG_DIR }}/{{ edx_service_name }}"
  tags:
    - install
    - install:base

- name: Write out app config file
  template:
    src: "config.yml.j2"
    dest: "{{ COMMON_CFG_DIR  }}/{{ edx_service_name }}.yml"
    mode: "0644"
  when: edx_service_config is defined
  tags:
    - install
    - install:configuration
  
- name: Install a bunch of system packages on which edx_service relies
  apt:
    name: "{{ item }}"
    state: present
    update_cache: true
    cache_valid_time: 3600
  with_items: "{{ edx_service_packages.debian }}"
  when: ansible_distribution in common_debian_variants
  tags:
    - install
    - install:system-requirements

- name: Install a bunch of system packages on which edx_service relies
  yum:
    name: "{{ item }}"
    state: present
  with_items: "{{ edx_service_packages.redhat }}"
  when: ansible_distribution in common_redhat_variants
  tags:
    - install
    - install:system-requirements

<<<<<<< HEAD
- name: set git fetch.prune to ignore deleted remote refs
  shell: git config --global fetch.prune true
  sudo_user: "{{ edx_service_user }}"
  when: edx_service_repos is defined
  tags:
    - install
    - install:code

- name: validate git protocol
  fail: msg='REPOS.PROTOCOL must be "https" or "ssh"'
  when: (item.PROTOCOL != "https") and (item.PROTOCOL != "ssh") and edx_service_repos is defined
  with_items: edx_service_repos
  tags:
    - install
    - install:code

- name: install read-only ssh key
  copy: >
    dest="{{ edx_service_home }}/.ssh/{{ item.REPO }}"
    content="{{ item.SSH_KEY }}" owner={{ edx_service_user }}
    group={{ edx_service_user }} mode=0600
  when: item.PROTOCOL == "ssh" and edx_service_repos is defined
  with_items: edx_service_repos
  tags:
    - install
    - install:code

- name: checkout code over ssh
  git_2_0_1: >
    repo=git@{{ item.DOMAIN }}:{{ item.PATH }}/{{ item.REPO }}
    dest={{ item.DESTINATION }}  version={{ item.VERSION }}
    accept_hostkey=yes key_file={{ edx_service_home }}/.ssh/{{ item.REPO }}
  sudo_user: "{{ edx_service_user }}"
  register: code_checkout
  when: item.PROTOCOL == "ssh" and edx_service_repos is defined
  with_items: edx_service_repos
  tags:
    - install
    - install:code

- name: checkout code over https
  git_2_0_1: >
    repo=https://{{ item.DOMAIN }}/{{ item.PATH }}/{{ item.REPO }}
    dest={{ item.DESTINATION }}  version={{ item.VERSION }}
  sudo_user: "{{ edx_service_user }}"
  register: code_checkout
  when: item.PROTOCOL == "https" and edx_service_repos is defined
  with_items: edx_service_repos
  tags:
    - install
    - install:code

- name: get instance information
=======
- name: Get instance information
>>>>>>> 36bbf4c9
  action: ec2_facts
  tags:
    - to-remove
  #old syntax - should be fixed

- name: Tag instance
  ec2_tag_local: resource={{ ansible_ec2_instance_id }} region={{ ansible_ec2_placement_region }}
  args:
    tags:
      - Name: version:{{ edx_service_name }}
        Value: "{{ item.0.DOMAIN }}/{{ item.0.PATH }}/{{ item.0.REPO }} {{ item.1.after |truncate(7,True,'') }}"
  when: item.1.after is defined and COMMON_TAG_EC2_INSTANCE and edx_service_repos is defined
  with_together: 
    - edx_service_repos
    - code_checkout.results
  tags:
    - to-remove

#TODO: restart supervisor- depends on supervisor being refactored into this role<|MERGE_RESOLUTION|>--- conflicted
+++ resolved
@@ -122,63 +122,7 @@
     - install
     - install:system-requirements
 
-<<<<<<< HEAD
-- name: set git fetch.prune to ignore deleted remote refs
-  shell: git config --global fetch.prune true
-  sudo_user: "{{ edx_service_user }}"
-  when: edx_service_repos is defined
-  tags:
-    - install
-    - install:code
-
-- name: validate git protocol
-  fail: msg='REPOS.PROTOCOL must be "https" or "ssh"'
-  when: (item.PROTOCOL != "https") and (item.PROTOCOL != "ssh") and edx_service_repos is defined
-  with_items: edx_service_repos
-  tags:
-    - install
-    - install:code
-
-- name: install read-only ssh key
-  copy: >
-    dest="{{ edx_service_home }}/.ssh/{{ item.REPO }}"
-    content="{{ item.SSH_KEY }}" owner={{ edx_service_user }}
-    group={{ edx_service_user }} mode=0600
-  when: item.PROTOCOL == "ssh" and edx_service_repos is defined
-  with_items: edx_service_repos
-  tags:
-    - install
-    - install:code
-
-- name: checkout code over ssh
-  git_2_0_1: >
-    repo=git@{{ item.DOMAIN }}:{{ item.PATH }}/{{ item.REPO }}
-    dest={{ item.DESTINATION }}  version={{ item.VERSION }}
-    accept_hostkey=yes key_file={{ edx_service_home }}/.ssh/{{ item.REPO }}
-  sudo_user: "{{ edx_service_user }}"
-  register: code_checkout
-  when: item.PROTOCOL == "ssh" and edx_service_repos is defined
-  with_items: edx_service_repos
-  tags:
-    - install
-    - install:code
-
-- name: checkout code over https
-  git_2_0_1: >
-    repo=https://{{ item.DOMAIN }}/{{ item.PATH }}/{{ item.REPO }}
-    dest={{ item.DESTINATION }}  version={{ item.VERSION }}
-  sudo_user: "{{ edx_service_user }}"
-  register: code_checkout
-  when: item.PROTOCOL == "https" and edx_service_repos is defined
-  with_items: edx_service_repos
-  tags:
-    - install
-    - install:code
-
-- name: get instance information
-=======
 - name: Get instance information
->>>>>>> 36bbf4c9
   action: ec2_facts
   tags:
     - to-remove
