# variables common to the lms role, automatically loaded
# when the role is included
---

# These are variables that default to a localhost
# setup and are meant to be overwritten for
# different environments.
#
# Variables in all caps are environment specific
# Lowercase variables are internal to the role
#
# Defaults specified here should not contain
# any secrets or host identifying information.
#
# Variables set to "None" will be converted to None
# when the edxapp config is written to disk.

# Bucket used for xblock file storage
EDXAPP_XBLOCK_FS_STORAGE_BUCKET: "None"
EDXAPP_XBLOCK_FS_STORAGE_PREFIX: "None"
EDXAPP_DJFS:
  type: 'osfs'
  directory_root: '{{ edxapp_data_dir }}/django-pyfs/static/django-pyfs'
  url_root : '/static/django-pyfs'

EDXAPP_LMS_BASE: ""
EDXAPP_PREVIEW_LMS_BASE: ""
EDXAPP_CMS_BASE: ""

EDXAPP_LMS_GUNICORN_EXTRA: ""
EDXAPP_LMS_GUNICORN_EXTRA_CONF: ""

EDXAPP_CMS_GUNICORN_EXTRA: ""
EDXAPP_CMS_GUNICORN_EXTRA_CONF: ""

# Set this to the maximum number
# of requests for gunicorn for the lms and cms
# gunicorn --max-requests <num>
EDXAPP_LMS_MAX_REQ: !!null
EDXAPP_CMS_MAX_REQ: !!null
# 'None' will be written out as null in
# the configuration on disk
EDXAPP_AWS_ACCESS_KEY_ID:  "None"
EDXAPP_AWS_SECRET_ACCESS_KEY:  "None"
EDXAPP_XQUEUE_BASIC_AUTH: [ "{{ COMMON_HTPASSWD_USER }}", "{{ COMMON_HTPASSWD_PASS }}" ]
EDXAPP_XQUEUE_DJANGO_AUTH:
  username: 'lms'
  password: 'password'
EDXAPP_XQUEUE_URL: 'http://localhost:18040'

EDXAPP_MONGO_HOSTS: ['localhost']
EDXAPP_MONGO_PASSWORD: 'password'
EDXAPP_MONGO_PORT: 27017
EDXAPP_MONGO_USER: 'edxapp'
EDXAPP_MONGO_DB_NAME: 'edxapp'

EDXAPP_MYSQL_DB_NAME: 'edxapp'
EDXAPP_MYSQL_USER: 'edxapp001'
EDXAPP_MYSQL_USER_ADMIN: 'root'
EDXAPP_MYSQL_PASSWORD: 'password'
EDXAPP_MYSQL_PASSWORD_READ_ONLY: 'password'
EDXAPP_MYSQL_PASSWORD_ADMIN: 'password'
EDXAPP_MYSQL_REPLICA_DB_NAME: "{{ EDXAPP_MYSQL_DB_NAME }}"
EDXAPP_MYSQL_REPLICA_USER: "{{ EDXAPP_MYSQL_USER }}"
EDXAPP_MYSQL_REPLICA_PASSWORD: "{{ EDXAPP_MYSQL_PASSWORD }}"
EDXAPP_MYSQL_REPLICA_HOST: "{{ EDXAPP_MYSQL_HOST }}"
EDXAPP_MYSQL_REPLICA_PORT: "{{ EDXAPP_MYSQL_PORT }}"

EDXAPP_MYSQL_HOST: 'localhost'
EDXAPP_MYSQL_PORT: '3306'

EDXAPP_LMS_ENV: 'lms.envs.docker'
EDXAPP_CMS_ENV: 'cms.envs.docker'

EDXAPP_EMAIL_BACKEND: 'django.core.mail.backends.smtp.EmailBackend'
EDXAPP_EMAIL_HOST: 'localhost'
EDXAPP_EMAIL_PORT: 25
EDXAPP_EMAIL_USE_TLS: False
EDXAPP_EMAIL_HOST_USER: ''
EDXAPP_EMAIL_HOST_PASSWORD: ''

EDXAPP_LOG_LEVEL: 'INFO'

EDXAPP_MEMCACHE: [ 'localhost:11211' ]
EDXAPP_COMMENTS_SERVICE_URL:  'http://localhost:18080'
EDXAPP_COMMENTS_SERVICE_KEY:  'password'

EDXAPP_EDXAPP_SECRET_KEY: ""

EDXAPP_OEE_URL: 'http://localhost:18060/'
EDXAPP_OEE_USER: 'lms'
EDXAPP_OEE_PASSWORD: 'password'

EDXAPP_ANALYTICS_API_KEY:  ""
EDXAPP_PAYMENT_SUPPORT_EMAIL: "billing@example.com"
EDXAPP_ZENDESK_USER: ""
EDXAPP_ZENDESK_URL: ""
EDXAPP_ZENDESK_API_KEY: ""
EDXAPP_CELERY_USER: 'celery'
EDXAPP_CELERY_PASSWORD: 'celery'
EDXAPP_CELERY_BROKER_VHOST: ""

EDXAPP_VIDEO_CDN_URLS:
  EXAMPLE_COUNTRY_CODE: "http://example.com/edx/video?s3_url="

EDXAPP_PLATFORM_NAME: 'Your Platform Name Here'
EDXAPP_STUDIO_NAME: 'Studio'

EDXAPP_CAS_SERVER_URL: ""
EDXAPP_CAS_EXTRA_LOGIN_PARAMS: ""
EDXAPP_CAS_ATTRIBUTE_CALLBACK: ""
EDXAPP_CAS_ATTRIBUTE_PACKAGE: ""
# Enable an end-point that creates a user and logs them in
# Used for performance testing
EDXAPP_ENABLE_AUTO_AUTH: false
# Settings for enabling and configuring third party authorization
EDXAPP_ENABLE_THIRD_PARTY_AUTH: false
EDXAPP_THIRD_PARTY_AUTH: {}

EDXAPP_MODULESTORE_MAPPINGS:
    'preview\.': 'draft-preferred'

EDXAPP_GIT_REPO_DIR: '/edx/var/edxapp/course_repos'

EDXAPP_TENDER_DOMAIN: "None"

EDXAPP_FEATURES:
  AUTH_USE_OPENID_PROVIDER: true
  CERTIFICATES_ENABLED: true
  ENABLE_DISCUSSION_SERVICE: true
  ENABLE_INSTRUCTOR_ANALYTICS: false
  SUBDOMAIN_BRANDING: false
  SUBDOMAIN_COURSE_LISTINGS: false
  PREVIEW_LMS_BASE: "{{ EDXAPP_PREVIEW_LMS_BASE }}"
  ENABLE_S3_GRADE_DOWNLOADS: true
  USE_CUSTOM_THEME: $edxapp_use_custom_theme
  ENABLE_MKTG_SITE: $EDXAPP_ENABLE_MKTG_SITE
  AUTOMATIC_AUTH_FOR_TESTING: $EDXAPP_ENABLE_AUTO_AUTH
  ENABLE_THIRD_PARTY_AUTH: $EDXAPP_ENABLE_THIRD_PARTY_AUTH
  ENABLE_VIDEO_UPLOAD_PIPELINE: false
  ENABLE_DISCUSSION_HOME_PANEL: true

EDXAPP_BOOK_URL: ""
# This needs to be set to localhost
# if xqueue is run on the same server
# as the lms (it's sent in the request)
EDXAPP_SITE_NAME: 'localhost'
EDXAPP_LMS_SITE_NAME: "{{ EDXAPP_SITE_NAME }}"
EDXAPP_CMS_SITE_NAME: 'localhost'
EDXAPP_MEDIA_URL:  ""
EDXAPP_ANALYTICS_SERVER_URL:  ""
EDXAPP_FEEDBACK_SUBMISSION_EMAIL: ""
EDXAPP_CELERY_BROKER_HOSTNAME: ""
EDXAPP_LOGGING_ENV:  'sandbox'

EDXAPP_SYSLOG_SERVER: ""
EDXAPP_RABBIT_HOSTNAME: 'localhost'
EDXAPP_XML_MAPPINGS: {}

EDXAPP_LMS_NGINX_PORT: 18000
EDXAPP_LMS_SSL_NGINX_PORT: 48000

EDXAPP_LMS_PREVIEW_NGINX_PORT: 18020
EDXAPP_CMS_NGINX_PORT: 18010
EDXAPP_CMS_SSL_NGINX_PORT: 48010

# NGINX Rate limiting related vars
EDXAPP_ENABLE_RATE_LIMITING: false
EDXAPP_COURSE_REQUEST_RATE: '5r/s'
EDXAPP_COURSE_REQUEST_BURST_RATE: 10

EDXAPP_LANG: 'en_US.UTF-8'
EDXAPP_LANGUAGE_CODE : 'en'
EDXAPP_TIME_ZONE: 'America/New_York'

EDXAPP_TECH_SUPPORT_EMAIL: 'technical@example.com'
EDXAPP_CONTACT_EMAIL: 'info@example.com'
EDXAPP_BUGS_EMAIL: 'bugs@example.com'
EDXAPP_DEFAULT_FROM_EMAIL: 'registration@example.com'
EDXAPP_DEFAULT_FEEDBACK_EMAIL: 'feedback@example.com'
EDXAPP_DEFAULT_SERVER_EMAIL: 'devops@example.com'
EDXAPP_BULK_EMAIL_DEFAULT_FROM_EMAIL: 'no-reply@example.com'
EDXAPP_UNIVERSITY_EMAIL: 'university@example.com'
EDXAPP_PRESS_EMAIL: 'press@example.com'
EDXAPP_PLATFORM_TWITTER_ACCOUNT: '@YourPlatformTwitterAccount'
EDXAPP_PLATFORM_FACEBOOK_ACCOUNT: 'http://www.facebook.com/YourPlatformFacebookAccount'
EDXAPP_PLATFORM_TWITTER_URL: "https://twitter.com/YourPlatformTwitterAccount"
EDXAPP_PLATFORM_MEETUP_URL: "http://www.meetup.com/YourMeetup"
EDXAPP_PLATFORM_LINKEDIN_URL: "http://www.linkedin.com/company/YourPlatform"
EDXAPP_PLATFORM_GOOGLE_PLUS_URL: "https://plus.google.com/YourGooglePlusAccount/"

EDXAPP_ENV_EXTRA: {}
EDXAPP_AUTH_EXTRA: {}
EDXAPP_LMS_AUTH_EXTRA: "{{ EDXAPP_AUTH_EXTRA }}"
EDXAPP_CMS_AUTH_EXTRA: "{{ EDXAPP_AUTH_EXTRA }}"
EDXAPP_ENABLE_MKTG_SITE: false
EDXAPP_MKTG_URL_LINK_MAP: {}
EDXAPP_MKTG_URLS: {}
# Set this sets the url for static files
# Override this var to use a CDN
# Example: xxxxx.cloudfront.net/static/
EDXAPP_STATIC_URL_BASE: "/static/"

# Settings for Grade downloads
EDXAPP_GRADE_STORAGE_TYPE: 'localfs'
EDXAPP_GRADE_BUCKET: 'edx-grades'
EDXAPP_GRADE_ROOT_PATH: '/tmp/edx-s3/grades'
# Credit card processor
# These are the same defaults set in common.py
EDXAPP_CC_PROCESSOR_NAME: "CyberSource"
EDXAPP_CC_PROCESSOR:
  CyberSource:
    SHARED_SECRET: ""
    MERCHANT_ID: ""
    SERIAL_NUMBER: ""
    ORDERPAGE_VERSION: '7'
    PURCHASE_ENDPOINT: ""
  CyberSource2:
    PURCHASE_ENDPOINT: ""
    SECRET_KEY: ""
    ACCESS_KEY: ""
    PROFILE_ID: ""

# does not affect verified students
EDXAPP_PAID_COURSE_REGISTRATION_CURRENCY: ['usd', '$']

# Configure paver tasks in edx-platform to skip Python/Ruby/Node installation
EDXAPP_NO_PREREQ_INSTALL: 1

# whether to setup the python codejail or not
EDXAPP_PYTHON_SANDBOX: false
# this next setting, if true, turns on actual sandbox enforcement.  If not true,
# it puts the sandbox in 'complain' mode, for reporting but not enforcement
EDXAPP_SANDBOX_ENFORCE: false

# Supply authorized keys used for remote management via the user
# role.
EDXAPP_AUTOMATOR_NAME: automator
EDXAPP_AUTOMATOR_AUTHORIZED_KEYS: []
# These are the commands allowed by the automator role.
# The --settings parameter must be set at the end so that
# is caught by the glob.
# Example: sudo -u www-data /edx/bin/python.edxapp /edx/bin/manage.edxapp lms migrate --settings=aws
EDXAPP_AUTOMATOR_SUDO_CMDS:
- "ALL=({{ common_web_user }})  NOPASSWD:SETENV:{{ COMMON_BIN_DIR }}/python.edxapp {{ COMMON_BIN_DIR }}/manage.edxapp lms migrate *"
- "ALL=({{ common_web_user }})  NOPASSWD:SETENV:{{ COMMON_BIN_DIR }}/python.edxapp {{ COMMON_BIN_DIR }}/manage.edxapp cms migrate *"
- "ALL=({{ common_web_user }})  NOPASSWD:SETENV:{{ COMMON_BIN_DIR }}/python.edxapp {{ COMMON_BIN_DIR }}/manage.edxapp lms syncdb *"
- "ALL=({{ common_web_user }})  NOPASSWD:SETENV:{{ COMMON_BIN_DIR }}/python.edxapp {{ COMMON_BIN_DIR }}/manage.edxapp cms syncdb *"
- "ALL=({{ common_web_user }})  NOPASSWD:SETENV:{{ COMMON_BIN_DIR }}/python.edxapp {{ COMMON_BIN_DIR }}/manage.edxapp lms seed_permissions_roles *"
- "ALL=({{ common_web_user }})  NOPASSWD:SETENV:{{ COMMON_BIN_DIR }}/python.edxapp {{ COMMON_BIN_DIR }}/manage.edxapp lms set_staff *"
- "ALL=({{ common_web_user }})  NOPASSWD:SETENV:{{ COMMON_BIN_DIR }}/python.edxapp {{ COMMON_BIN_DIR }}/manage.edxapp lms transfer_students *"

EDXAPP_USE_GIT_IDENTITY: false
# Paste the contents of the git identity
# into this var
EDXAPP_GIT_IDENTITY: !!null

EDXAPP_UPDATE_STATIC_FILES_KEY: false
# Set this to true if you want to install the private pip
# requirements in the edx-platform repo.
# This will use EDXAPP_GIT_IDENTITY, EDXAPP_USE_GIT_IDENTITY
# must be set to true if EDXAPP_INSTALL_PRIVATE_REQUIREMENTS is
# set to true

EDXAPP_INSTALL_PRIVATE_REQUIREMENTS: false

# List of additional python packages that should be installed into the
# edxapp virtual environment.
# `name` (required), `version` (optional), and `extra_args` (optional)
# are supported and correspond to the options of ansible's pip module.
# Example:
# EDXAPP_EXTRA_REQUIREMENTS:
#   - name: mypackage
#     version: 1.0.1
#   - name: git+https://git.myproject.org/MyProject#egg=MyProject
EDXAPP_EXTRA_REQUIREMENTS: []

EDXAPP_GOOGLE_ANALYTICS_ACCOUNT: "None"

EDXAPP_PEARSON_TEST_PASSWORD: ""
EDXAPP_SEGMENT_IO_LMS: false
EDXAPP_SEGMENT_IO_LMS_KEY: ""
EDXAPP_OPTIMIZELY_PROJECT_ID: "None"
EDXAPP_TRACKING_SEGMENTIO_WEBHOOK_SECRET: ""
# For the CMS
EDXAPP_SEGMENT_IO_KEY: ""
EDXAPP_SEGMENT_IO: false

EDXAPP_EDX_API_KEY: "PUT_YOUR_API_KEY_HERE"
# This is the default set in common.py
EDXAPP_VERIFY_STUDENT:
  DAYS_GOOD_FOR: 365
EDXAPP_GOOGLE_ANALYTICS_LINKEDIN: ""
EDXAPP_CONTENTSTORE_ADDITIONAL_OPTS: {}
EDXAPP_BULK_EMAIL_EMAILS_PER_TASK: 500
# If using microsites this should point to the microsite repo
EDXAPP_MICROSITE_ROOT_DIR: "{{ edxapp_app_dir }}/edx-microsite"
# this dictionary defines what microsites are configured
EDXAPP_MICROSITE_CONFIGURATION: {}
# Instructor code that will not be run in the code sandbox
EDXAPP_COURSES_WITH_UNSAFE_CODE: []
EDXAPP_SESSION_COOKIE_DOMAIN: ""
EDXAPP_SESSION_COOKIE_NAME: "sessionid"

# XML Course related flags
EDXAPP_XML_FROM_GIT: false
EDXAPP_XML_S3_BUCKET: !!null
EDXAPP_XML_S3_KEY: !!null

EDXAPP_NEWRELIC_LMS_APPNAME: "{{ COMMON_ENVIRONMENT }}-{{ COMMON_DEPLOYMENT }}-edxapp-lms"
EDXAPP_NEWRELIC_CMS_APPNAME: "{{ COMMON_ENVIRONMENT }}-{{ COMMON_DEPLOYMENT }}-edxapp-cms"

EDXAPP_AWS_STORAGE_BUCKET_NAME: 'edxuploads'

EDXAPP_ORA2_FILE_PREFIX: '{{ COMMON_ENVIRONMENT }}-{{ COMMON_DEPLOYMENT }}/ora2'
EDXAPP_FILE_UPLOAD_STORAGE_BUCKET_NAME: '{{ EDXAPP_AWS_STORAGE_BUCKET_NAME }}'
EDXAPP_FILE_UPLOAD_STORAGE_PREFIX: 'submissions_attachments'

EDXAPP_CODE_JAIL_LIMITS:
  # Limit the memory of the jailed process to something high but not
  # infinite (512MiB in bytes)
  VMEM: 536870912
  # Time in seconds that the jailed process has to run.
  REALTIME: 3
  # Needs to be non-zero so that jailed code can use it as their temp directory.(1MiB in bytes)
  FSIZE: 1048576
  CPU: 1
  PROXY: 0

EDXAPP_VIRTUAL_UNIVERSITIES: []
EDXAPP_SUBDOMAIN_BRANDING: {}
# Set the number of workers explicitely for lms and cms
# Should be set to
# EDXAPP_WORKERS:
#   lms: <num workers>
#   cms: <num workers>
EDXAPP_WORKERS:
  lms: 4
  cms: 2
EDXAPP_ANALYTICS_DATA_TOKEN: ""
EDXAPP_ANALYTICS_DATA_URL: ""
# Dashboard URL, assumes that the insights role is installed locally
EDXAPP_ANALYTICS_DASHBOARD_URL: "http://localhost:18110/courses"

EDXAPP_REGISTRATION_EXTRA_FIELDS:
  level_of_education: "optional"
  gender: "optional"
  year_of_birth: "optional"
  mailing_address: "optional"
  goals: "optional"
  honor_code: "required"
  city: "hidden"
  country: "hidden"

EDXAPP_CELERY_WORKERS:
  - queue: low
    service_variant: cms
    concurrency: 3
  - queue: default
    service_variant: cms
    concurrency: 4
  - queue: high
    service_variant: cms
    concurrency: 1
  - queue: low
    service_variant: lms
    concurrency: 1
  - queue: default
    service_variant: lms
    concurrency: 3
  - queue: high
    service_variant: lms
    concurrency: 4
  - queue: high_mem
    service_variant: lms
    concurrency: 2

EDXAPP_DEFAULT_CACHE_VERSION: "1"
EDXAPP_OAUTH_ENFORCE_SECURE: True

# Directory for edxapp application configuration files
EDXAPP_CFG_DIR: "{{ COMMON_CFG_DIR }}/edxapp"
EDXAPP_DEPRECATED_ADVANCED_COMPONENT_TYPES: []

# Video Pipeline Settings
EDXAPP_VIDEO_UPLOAD_PIPELINE:
  BUCKET: ''
  ROOT_PATH: ''

#-------- Everything below this line is internal to the role ------------

#Use YAML references (& and *) and hash merge <<: to factor out shared settings
#see http://atechie.net/2009/07/merging-hashes-in-yaml-conf-files/

edxapp_data_dir: "{{ COMMON_DATA_DIR }}/edxapp"
edxapp_app_dir: "{{ COMMON_APP_DIR }}/edxapp"
edxapp_log_dir: "{{ COMMON_LOG_DIR }}/edxapp"
edxapp_venvs_dir: "{{ edxapp_app_dir }}/venvs"
edxapp_venv_dir: "{{ edxapp_venvs_dir }}/edxapp"
edxapp_venv_bin: "{{ edxapp_venv_dir }}/bin"
edxapp_rbenv_dir: "{{ edxapp_app_dir }}"
edxapp_rbenv_root: "{{ edxapp_rbenv_dir }}/.rbenv"
edxapp_rbenv_shims: "{{ edxapp_rbenv_root }}/shims"
edxapp_rbenv_bin: "{{ edxapp_rbenv_root }}/bin"
edxapp_gem_root: "{{ edxapp_rbenv_dir }}/.gem"
edxapp_gem_bin: "{{ edxapp_gem_root }}/bin"
edxapp_node_bin: "{{ edxapp_code_dir }}/node_modules/.bin"
edxapp_user: edxapp
edxapp_deploy_path: "{{ edxapp_venv_bin }}:{{ edxapp_code_dir }}/bin:{{ edxapp_rbenv_bin }}:{{ edxapp_rbenv_shims }}:{{ edxapp_gem_bin }}:{{ edxapp_node_bin }}:/usr/local/sbin:/usr/local/bin:/usr/sbin:/usr/bin:/sbin:/bin"
edxapp_staticfile_dir: "{{ edxapp_data_dir }}/staticfiles"
edxapp_course_static_dir: "{{ edxapp_data_dir }}/course_static"
edxapp_course_data_dir: "{{ edxapp_data_dir }}/data"
edxapp_upload_dir: "{{ edxapp_data_dir }}/uploads"
edxapp_theme_dir: "{{ edxapp_data_dir }}/themes"
edxapp_git_identity: "{{ edxapp_app_dir }}/edxapp-git-identity"
edxapp_git_ssh: "/tmp/edxapp_git_ssh.sh"

# TODO: This can be removed once VPC-122 is resolved
edxapp_legacy_course_data_dir: "{{ edxapp_app_dir }}/data"

edxapp_workers: "{{ EDXAPP_CELERY_WORKERS }}"

# setup for python codejail
edxapp_sandbox_venv_dir:  '{{ edxapp_venvs_dir }}/edxapp-sandbox'
edxapp_sandbox_user: 'sandbox'  # I think something about the codejail requires hardcoding this to sandbox:sandbox

# apparmor command
edxapp_aa_command: "{% if EDXAPP_SANDBOX_ENFORCE %}aa-enforce{% else %}aa-complain{% endif %}"

# Requirement files we explicitely
# check for changes before attempting
# to update the venv
edxapp_chksum_req_files:
  - "{{ pre_requirements_file }}"
  - "{{ post_requirements_file }}"
  - "{{ base_requirements_file }}"
  - "{{ custom_requirements_file }}"
  - "{{ paver_requirements_file }}"
  - "{{ sandbox_post_requirements }}"
  - "{{ sandbox_base_requirements }}"

# all edxapp requirements files
edxapp_all_req_files:
  - "{{ pre_requirements_file }}"
  - "{{ post_requirements_file }}"
  - "{{ base_requirements_file }}"
  - "{{ paver_requirements_file }}"
  - "{{ github_requirements_file }}"
  - "{{ sandbox_post_requirements }}"
  - "{{ sandbox_local_requirements }}"
  - "{{ sandbox_base_requirements }}"


# TODO: old style variable syntax is necessary
# for lists and dictionaries
edxapp_helper_scripts:
    - edxapp-migrate
    - edxapp-runserver
    - edxapp-syncdb
    - edxapp-update-assets
    - edxapp-shell

edxapp_environment:
  LANG: "{{ EDXAPP_LANG }}"
  NO_PREREQ_INSTALL: "{{ EDXAPP_NO_PREREQ_INSTALL }}"
  SKIP_WS_MIGRATIONS: 1
  RBENV_ROOT: "{{ edxapp_rbenv_root }}"
  GEM_HOME: "{{ edxapp_gem_root }}"
  GEM_PATH: "{{ edxapp_gem_root }}"
  PATH: "{{ edxapp_deploy_path }}"
  # the settings module for edxapp, DJANGO_SETTINGS_MODULE
  # should be set to ${SERVICE_VARIANT}.${EDXAPP_SETTINGS}
  # where SERVICE_VARIANT is lms or cms
  EDX_PLATFORM_SETTINGS: aws
  # Current set to the app dir for json config, this should
  # be updated to /edx/etc/edxapp when the switch to
  # yaml based configs is complete
  CONFIG_ROOT: "{{ edxapp_app_dir }}"

edxapp_generic_auth_config:  &edxapp_generic_auth
  ANALYTICS_DATA_TOKEN: "{{ EDXAPP_ANALYTICS_DATA_TOKEN }}"
  AWS_ACCESS_KEY_ID:  "{{ EDXAPP_AWS_ACCESS_KEY_ID }}"
  AWS_SECRET_ACCESS_KEY: "{{ EDXAPP_AWS_SECRET_ACCESS_KEY }}"
  SECRET_KEY:  "{{ EDXAPP_EDXAPP_SECRET_KEY }}"
  XQUEUE_INTERFACE:
    basic_auth: "{{ EDXAPP_XQUEUE_BASIC_AUTH }}"
    django_auth: "{{ EDXAPP_XQUEUE_DJANGO_AUTH }}"
    url: "{{ EDXAPP_XQUEUE_URL }}"
  DOC_STORE_CONFIG: &edxapp_generic_default_docstore
    db: "{{ EDXAPP_MONGO_DB_NAME }}"
    host: "{{ EDXAPP_MONGO_HOSTS }}"
    password: "{{ EDXAPP_MONGO_PASSWORD }}"
    port: $EDXAPP_MONGO_PORT
    user: "{{ EDXAPP_MONGO_USER }}"
    collection:  'modulestore'
  CONTENTSTORE:
    ENGINE:  'xmodule.contentstore.mongo.MongoContentStore'
    #
    # connection strings are duplicated temporarily for
    # backward compatibility
    #
    OPTIONS:
      db: "{{ EDXAPP_MONGO_DB_NAME }}"
      host: "{{ EDXAPP_MONGO_HOSTS }}"
      password: "{{ EDXAPP_MONGO_PASSWORD }}"
      port: $EDXAPP_MONGO_PORT
      user: "{{ EDXAPP_MONGO_USER }}"
    ADDITIONAL_OPTIONS: "{{ EDXAPP_CONTENTSTORE_ADDITIONAL_OPTS }}"
    DOC_STORE_CONFIG: *edxapp_generic_default_docstore
  MODULESTORE:
    default:
        ENGINE: 'xmodule.modulestore.mixed.MixedModuleStore'
        OPTIONS:
          mappings: "{{ EDXAPP_XML_MAPPINGS }}"
          stores:
            - &edxapp_generic_draft_modulestore
              NAME: 'draft'
              ENGINE: 'xmodule.modulestore.mongo.DraftMongoModuleStore'
              DOC_STORE_CONFIG: *edxapp_generic_default_docstore
              OPTIONS:
                default_class: 'xmodule.hidden_module.HiddenDescriptor'
                fs_root:  "{{ edxapp_course_data_dir }}"
                render_template: 'edxmako.shortcuts.render_to_string'
            - &edxapp_generic_xml_modulestore
              NAME: 'xml'
              ENGINE: 'xmodule.modulestore.xml.XMLModuleStore'
              OPTIONS:
                data_dir: "{{ edxapp_course_data_dir }}"
                default_class: 'xmodule.hidden_module.HiddenDescriptor'
            - &edxapp_generic_split_modulestore
              NAME: 'split'
              ENGINE: 'xmodule.modulestore.split_mongo.split_draft.DraftVersioningModuleStore'
              DOC_STORE_CONFIG: *edxapp_generic_default_docstore
              OPTIONS:
                default_class: 'xmodule.hidden_module.HiddenDescriptor'
                fs_root:  "{{ edxapp_course_data_dir }}"
                render_template: 'edxmako.shortcuts.render_to_string'
  DATABASES:
    read_replica:
      ENGINE: 'django.db.backends.mysql'
      NAME: "{{ EDXAPP_MYSQL_REPLICA_DB_NAME }}"
      USER: "{{ EDXAPP_MYSQL_REPLICA_USER }}"
      PASSWORD: "{{ EDXAPP_MYSQL_REPLICA_PASSWORD }}"
      HOST: "{{ EDXAPP_MYSQL_REPLICA_HOST }}"
      PORT: "{{ EDXAPP_MYSQL_REPLICA_PORT }}"
    default:
      ENGINE: 'django.db.backends.mysql'
      NAME: "{{ EDXAPP_MYSQL_DB_NAME }}"
      USER: "{{ EDXAPP_MYSQL_USER }}"
      PASSWORD: "{{ EDXAPP_MYSQL_PASSWORD }}"
      HOST: "{{ EDXAPP_MYSQL_HOST }}"
      PORT: "{{ EDXAPP_MYSQL_PORT }}"
  OPEN_ENDED_GRADING_INTERFACE:
    url: "{{ EDXAPP_OEE_URL }}"
    password: "{{ EDXAPP_OEE_PASSWORD }}"
    peer_grading:  'peer_grading'
    staff_grading:  'staff_grading'
    grading_controller:  'grading_controller'
    username: "{{ EDXAPP_OEE_USER }}"
  ANALYTICS_API_KEY:  "{{ EDXAPP_ANALYTICS_API_KEY }}"
  EMAIL_HOST_USER: "{{ EDXAPP_EMAIL_HOST_USER }}"
  EMAIL_HOST_PASSWORD: "{{ EDXAPP_EMAIL_HOST_PASSWORD }}"
  ZENDESK_USER: "{{ EDXAPP_ZENDESK_USER }}"
  ZENDESK_API_KEY: "{{ EDXAPP_ZENDESK_API_KEY }}"
  CELERY_BROKER_USER: "{{ EDXAPP_CELERY_USER }}"
  CELERY_BROKER_PASSWORD: "{{ EDXAPP_CELERY_PASSWORD }}"
  GOOGLE_ANALYTICS_ACCOUNT: "{{ EDXAPP_GOOGLE_ANALYTICS_ACCOUNT }}"
  THIRD_PARTY_AUTH: "{{ EDXAPP_THIRD_PARTY_AUTH }}"
  AWS_STORAGE_BUCKET_NAME: "{{ EDXAPP_AWS_STORAGE_BUCKET_NAME }}"
  DJFS: $EDXAPP_DJFS

generic_cache_config: &default_generic_cache
  BACKEND:  'django.core.cache.backends.memcached.MemcachedCache'
  KEY_FUNCTION:  'util.memcache.safe_key'
  KEY_PREFIX: 'default'
  LOCATION: "{{ EDXAPP_MEMCACHE }}"

generic_env_config:  &edxapp_generic_env
  VIDEO_UPLOAD_PIPELINE: "{{ EDXAPP_VIDEO_UPLOAD_PIPELINE }}"
  DEPRECATED_ADVANCED_COMPONENT_TYPES: "{{ EDXAPP_DEPRECATED_ADVANCED_COMPONENT_TYPES }}"
  OAUTH_OIDC_ISSUER: "https://{{ EDXAPP_LMS_BASE }}/oauth2"
  XBLOCK_FS_STORAGE_BUCKET: "{{ EDXAPP_XBLOCK_FS_STORAGE_BUCKET }}"
  XBLOCK_FS_STORAGE_PREFIX: "{{ EDXAPP_XBLOCK_FS_STORAGE_PREFIX }}"
  ANALYTICS_DATA_URL: "{{ EDXAPP_ANALYTICS_DATA_URL }}"
  ANALYTICS_DASHBOARD_URL: '{{ EDXAPP_ANALYTICS_DASHBOARD_URL }}'
  CELERY_BROKER_VHOST: "{{ EDXAPP_CELERY_BROKER_VHOST }}"
  PAYMENT_SUPPORT_EMAIL: "{{ EDXAPP_PAYMENT_SUPPORT_EMAIL }}"
  ZENDESK_URL: "{{ EDXAPP_ZENDESK_URL }}"
  COURSES_WITH_UNSAFE_CODE: "{{ EDXAPP_COURSES_WITH_UNSAFE_CODE }}"
  BULK_EMAIL_EMAILS_PER_TASK: $EDXAPP_BULK_EMAIL_EMAILS_PER_TASK
  MICROSITE_ROOT_DIR: "{{ EDXAPP_MICROSITE_ROOT_DIR }}"
  MICROSITE_CONFIGURATION: $EDXAPP_MICROSITE_CONFIGURATION
  GRADES_DOWNLOAD:
    STORAGE_TYPE: "{{ EDXAPP_GRADE_STORAGE_TYPE }}"
    BUCKET: "{{ EDXAPP_GRADE_BUCKET }}"
    ROOT_PATH: "{{ EDXAPP_GRADE_ROOT_PATH }}"
  STATIC_URL_BASE: "{{ EDXAPP_STATIC_URL_BASE }}"
  STATIC_ROOT_BASE: "{{ edxapp_staticfile_dir }}"
  LMS_BASE: "{{ EDXAPP_LMS_BASE }}"
  CMS_BASE: "{{ EDXAPP_CMS_BASE }}"
  BOOK_URL:  "{{ EDXAPP_BOOK_URL }}"
  PLATFORM_NAME: "{{ EDXAPP_PLATFORM_NAME }}"
  STUDIO_NAME: "{{ EDXAPP_STUDIO_NAME }}"
  CERT_QUEUE:  'certificates'
  LOCAL_LOGLEVEL: "{{ EDXAPP_LOG_LEVEL }}"
  # default email backed set to local SMTP
  EMAIL_BACKEND: "{{ EDXAPP_EMAIL_BACKEND }}"
  EMAIL_HOST: "{{ EDXAPP_EMAIL_HOST }}"
  EMAIL_PORT: $EDXAPP_EMAIL_PORT
  EMAIL_USE_TLS: $EDXAPP_EMAIL_USE_TLS
  FEATURES: "{{ EDXAPP_FEATURES }}"
  TENDER_DOMAIN: "{{ EDXAPP_TENDER_DOMAIN }}"
  WIKI_ENABLED: true
<<<<<<< HEAD
  SYSLOG_SERVER:  $EDXAPP_SYSLOG_SERVER
  LOG_DIR:  "{{ edxapp_log_dir }}"
  MEDIA_URL:  $EDXAPP_MEDIA_URL
  ANALYTICS_SERVER_URL:  $EDXAPP_ANALYTICS_SERVER_URL
  FEEDBACK_SUBMISSION_EMAIL: $EDXAPP_FEEDBACK_SUBMISSION_EMAIL
  TIME_ZONE: $EDXAPP_TIME_ZONE
  LANGUAGE_CODE : $EDXAPP_LANGUAGE_CODE
  MKTG_URL_LINK_MAP: $EDXAPP_MKTG_URL_LINK_MAP
  MKTG_URLS: $EDXAPP_MKTG_URLS
=======
  SYSLOG_SERVER:  "{{ EDXAPP_SYSLOG_SERVER }}"
  LOG_DIR:  "{{ COMMON_DATA_DIR }}/logs/edx"
  MEDIA_URL:  "{{ EDXAPP_MEDIA_URL }}"
  ANALYTICS_SERVER_URL:  "{{ EDXAPP_ANALYTICS_SERVER_URL }}"
  FEEDBACK_SUBMISSION_EMAIL: "{{ EDXAPP_FEEDBACK_SUBMISSION_EMAIL }}"
  TIME_ZONE: "{{ EDXAPP_TIME_ZONE }}"
  LANGUAGE_CODE: "{{ EDXAPP_LANGUAGE_CODE }}"
  MKTG_URL_LINK_MAP: "{{ EDXAPP_MKTG_URL_LINK_MAP }}"
  MKTG_URLS: "{{ EDXAPP_MKTG_URLS }}"
>>>>>>> 0fc2a354
  # repo root for courses
  GITHUB_REPO_ROOT: "{{ edxapp_course_data_dir }}"
  CACHES:
    default:
      <<: *default_generic_cache
      KEY_PREFIX: 'default'
      VERSION: "{{ EDXAPP_DEFAULT_CACHE_VERSION }}"
    general:
      <<: *default_generic_cache
      KEY_PREFIX:  'general'
    mongo_metadata_inheritance:
      <<: *default_generic_cache
      KEY_PREFIX:  'mongo_metadata_inheritance'
      TIMEOUT: 300
    staticfiles:
      <<: *default_generic_cache
      KEY_PREFIX: "{{ ansible_hostname|default('staticfiles') }}_general"
    celery:
      <<: *default_generic_cache
      KEY_PREFIX:  'celery'
      TIMEOUT: "7200"
  CELERY_BROKER_TRANSPORT: 'amqp'
  CELERY_BROKER_HOSTNAME: "{{ EDXAPP_RABBIT_HOSTNAME }}"
  COMMENTS_SERVICE_URL: "{{ EDXAPP_COMMENTS_SERVICE_URL }}"
  LOGGING_ENV: "{{ EDXAPP_LOGGING_ENV }}"
  SESSION_COOKIE_DOMAIN:  "{{ EDXAPP_SESSION_COOKIE_DOMAIN }}"
  SESSION_COOKIE_NAME:  "{{ EDXAPP_SESSION_COOKIE_NAME }}"
  COMMENTS_SERVICE_KEY: "{{ EDXAPP_COMMENTS_SERVICE_KEY }}"
  SEGMENT_IO_LMS: $EDXAPP_SEGMENT_IO_LMS
  SEGMENT_IO: $EDXAPP_SEGMENT_IO
  THEME_NAME: "{{ edxapp_theme_name }}"
  TECH_SUPPORT_EMAIL: "{{ EDXAPP_TECH_SUPPORT_EMAIL }}"
  CONTACT_EMAIL: "{{ EDXAPP_CONTACT_EMAIL }}"
  BUGS_EMAIL: "{{ EDXAPP_BUGS_EMAIL }}"
  DEFAULT_FROM_EMAIL: "{{ EDXAPP_DEFAULT_FROM_EMAIL }}"
  DEFAULT_FEEDBACK_EMAIL: "{{ EDXAPP_DEFAULT_FEEDBACK_EMAIL }}"
  SERVER_EMAIL: "{{ EDXAPP_DEFAULT_SERVER_EMAIL }}"
  BULK_EMAIL_DEFAULT_FROM_EMAIL: "{{ EDXAPP_BULK_EMAIL_DEFAULT_FROM_EMAIL }}"
  CAS_SERVER_URL: "{{ EDXAPP_CAS_SERVER_URL }}"
  CAS_EXTRA_LOGIN_PARAMS: "{{ EDXAPP_CAS_EXTRA_LOGIN_PARAMS }}"
  CAS_ATTRIBUTE_CALLBACK: "{{ EDXAPP_CAS_ATTRIBUTE_CALLBACK }}"
  HOSTNAME_MODULESTORE_DEFAULT_MAPPINGS: "{{ EDXAPP_MODULESTORE_MAPPINGS }}"
  UNIVERSITY_EMAIL: "{{ EDXAPP_UNIVERSITY_EMAIL }}"
  PRESS_EMAIL: "{{ EDXAPP_PRESS_EMAIL }}"
  PLATFORM_TWITTER_ACCOUNT: "{{ EDXAPP_PLATFORM_TWITTER_ACCOUNT }}"
  PLATFORM_FACEBOOK_ACCOUNT: "{{ EDXAPP_PLATFORM_FACEBOOK_ACCOUNT }}"
  PLATFORM_TWITTER_URL: "{{ EDXAPP_PLATFORM_TWITTER_URL }}"
  PLATFORM_MEETUP_URL: "{{ EDXAPP_PLATFORM_MEETUP_URL }}"
  PLATFORM_LINKEDIN_URL: "{{ EDXAPP_PLATFORM_LINKEDIN_URL }}"
  PLATFORM_GOOGLE_PLUS_URL: "{{ EDXAPP_PLATFORM_GOOGLE_PLUS_URL }}"
  ORA2_FILE_PREFIX: "{{ EDXAPP_ORA2_FILE_PREFIX }}"
  FILE_UPLOAD_STORAGE_BUCKET_NAME: "{{ EDXAPP_FILE_UPLOAD_STORAGE_BUCKET_NAME }}"
  FILE_UPLOAD_STORAGE_PREFIX: "{{ EDXAPP_FILE_UPLOAD_STORAGE_PREFIX }}"
  VIRTUAL_UNIVERSITIES: "{{ EDXAPP_VIRTUAL_UNIVERSITIES }}"
  SUBDOMAIN_BRANDING: "{{ EDXAPP_SUBDOMAIN_BRANDING }}"
  REGISTRATION_EXTRA_FIELDS: "{{ EDXAPP_REGISTRATION_EXTRA_FIELDS }}"

lms_auth_config:
  <<: *edxapp_generic_auth
  PEARSON_TEST_PASSWORD: "{{ EDXAPP_PEARSON_TEST_PASSWORD }}"
  SEGMENT_IO_LMS_KEY: "{{ EDXAPP_SEGMENT_IO_LMS_KEY }}"
  OPTIMIZELY_PROJECT_ID: "{{ EDXAPP_OPTIMIZELY_PROJECT_ID }}"
  EDX_API_KEY: "{{ EDXAPP_EDX_API_KEY }}"
  VERIFY_STUDENT: "{{ EDXAPP_VERIFY_STUDENT }}"
  GOOGLE_ANALYTICS_LINKEDIN: "{{ EDXAPP_GOOGLE_ANALYTICS_LINKEDIN }}"
  CC_PROCESSOR_NAME: "{{ EDXAPP_CC_PROCESSOR_NAME }}"
  CC_PROCESSOR: "{{ EDXAPP_CC_PROCESSOR }}"
  TRACKING_SEGMENTIO_WEBHOOK_SECRET: "{{ EDXAPP_TRACKING_SEGMENTIO_WEBHOOK_SECRET }}"

lms_env_config:
  <<: *edxapp_generic_env
  OAUTH_ENFORCE_SECURE: $EDXAPP_OAUTH_ENFORCE_SECURE
  PAID_COURSE_REGISTRATION_CURRENCY: $EDXAPP_PAID_COURSE_REGISTRATION_CURRENCY
  GIT_REPO_DIR: "{{ EDXAPP_GIT_REPO_DIR }}"
  SITE_NAME:  "{{ EDXAPP_LMS_SITE_NAME }}"
  VIDEO_CDN_URL: "{{ EDXAPP_VIDEO_CDN_URLS }}"
  CODE_JAIL:
    # from https://github.com/edx/codejail/blob/master/codejail/django_integration.py#L24, '' should be same as None
    python_bin: '{% if EDXAPP_PYTHON_SANDBOX %}{{ edxapp_sandbox_venv_dir }}/bin/python{% endif %}'
    limits: "{{ EDXAPP_CODE_JAIL_LIMITS }}"
    user: '{{ edxapp_sandbox_user }}'
cms_auth_config:
  <<: *edxapp_generic_auth
  SEGMENT_IO_KEY: "{{ EDXAPP_SEGMENT_IO_KEY }}"
  MODULESTORE:
    default:
        ENGINE: 'xmodule.modulestore.mixed.MixedModuleStore'
        OPTIONS:
# See commented section below. LMS-11258
#          mappings: "{{ EDXAPP_XML_MAPPINGS }}"
          mappings: {}
          stores:
            - *edxapp_generic_draft_modulestore
# Commented for now so that it can be tested first: LMS-11258
#            - *edxapp_generic_xml_modulestore
            - *edxapp_generic_split_modulestore
cms_env_config:
  <<: *edxapp_generic_env
  SITE_NAME:  "{{ EDXAPP_CMS_SITE_NAME }}"

# install dir for the edx-platform repo
edxapp_code_dir: "{{ edxapp_app_dir }}/edx-platform"


# gunicorn ports/hosts, these shouldn't need to be overridden
edxapp_cms_gunicorn_port: 8010
edxapp_cms_gunicorn_host: 127.0.0.1
edxapp_lms_gunicorn_port: 8000
edxapp_lms_gunicorn_host: 127.0.0.1

# These vars are for creating the application json config
# files.  There are two for each service that uses the
# 'edx-platform' code.  Defining them will create the upstart
# job.  It will also enable the corresponding section in the
# 'edxapp' upstart job.

service_variants_enabled:
  - lms
  - cms

#Number of gunicorn worker processes to spawn, as a multiplier to number of virtual cores
worker_core_mult:
  lms: 1
  cms: 1

# Theming
# Turn theming on and off with edxapp_use_custom_theme
# Set theme name with edxapp_theme_name
# Stanford, for example, uses edxapp_theme_name: 'stanford'
#
# TODO: change variables to ALL-CAPS, since they are meant to be externally overridden
edxapp_use_custom_theme: false
edxapp_theme_name: ""
edxapp_theme_source_repo: 'https://{{ COMMON_GIT_MIRROR }}/Stanford-Online/edx-theme.git'
edxapp_theme_version: 'master'

# make this the public URL instead of writable
edx_platform_repo: "https://{{ COMMON_GIT_MIRROR }}/appsembler/edx-platform.git"
# `edx_platform_version` can be anything that git recognizes as a commit
# reference, including a tag, a branch name, or a commit hash
edx_platform_version: 'docker_release'
local_requirements_file:  "{{ edxapp_code_dir }}/requirements/edx/local.txt"
pre_requirements_file:    "{{ edxapp_code_dir }}/requirements/edx/pre.txt"
post_requirements_file:   "{{ edxapp_code_dir }}/requirements/edx/post.txt"
base_requirements_file:   "{{ edxapp_code_dir }}/requirements/edx/base.txt"
custom_requirements_file:   "{{ edxapp_code_dir }}/requirements/edx/custom.txt"
paver_requirements_file:   "{{ edxapp_code_dir }}/requirements/edx/paver.txt"
github_requirements_file: "{{ edxapp_code_dir }}/requirements/edx/github.txt"
private_requirements_file:   "{{ edxapp_code_dir }}/requirements/edx/edx-private.txt"

sandbox_base_requirements:  "{{ edxapp_code_dir }}/requirements/edx-sandbox/base.txt"
sandbox_local_requirements: "{{ edxapp_code_dir }}/requirements/edx-sandbox/local.txt"
sandbox_post_requirements:  "{{ edxapp_code_dir }}/requirements/edx-sandbox/post.txt"

edxapp_chrislea_ppa: "ppa:chris-lea/node.js"

edxapp_debian_pkgs:
  # for compiling the virtualenv
  # (only needed if wheel files aren't available)
  - s3cmd
  - pkg-config
  # for scipy, do not install
  # libopenblas-base, it will cause
  # problems for numpy
  - g++
  # apparmor
  - apparmor-utils
  # misc
  - curl
  - ipython
  - nodejs
  - ntp
  # matplotlib needs libfreetype6-dev
  - libfreetype6-dev
  - libxft-dev

# Ruby Specific Vars
edxapp_ruby_version: "1.9.3-p374"

# Deploy Specific Vars
edxapp_lms_variant: lms
edxapp_cms_variant: cms

# Worker Settings
worker_django_settings_module: 'aws'<|MERGE_RESOLUTION|>--- conflicted
+++ resolved
@@ -69,8 +69,8 @@
 EDXAPP_MYSQL_HOST: 'localhost'
 EDXAPP_MYSQL_PORT: '3306'
 
-EDXAPP_LMS_ENV: 'lms.envs.docker'
-EDXAPP_CMS_ENV: 'cms.envs.docker'
+EDXAPP_LMS_ENV: 'lms.envs.aws'
+EDXAPP_CMS_ENV: 'cms.envs.aws'
 
 EDXAPP_EMAIL_BACKEND: 'django.core.mail.backends.smtp.EmailBackend'
 EDXAPP_EMAIL_HOST: 'localhost'
@@ -228,10 +228,10 @@
 EDXAPP_NO_PREREQ_INSTALL: 1
 
 # whether to setup the python codejail or not
-EDXAPP_PYTHON_SANDBOX: false
+EDXAPP_PYTHON_SANDBOX: true
 # this next setting, if true, turns on actual sandbox enforcement.  If not true,
 # it puts the sandbox in 'complain' mode, for reporting but not enforcement
-EDXAPP_SANDBOX_ENFORCE: false
+EDXAPP_SANDBOX_ENFORCE: true
 
 # Supply authorized keys used for remote management via the user
 # role.
@@ -334,9 +334,7 @@
 # EDXAPP_WORKERS:
 #   lms: <num workers>
 #   cms: <num workers>
-EDXAPP_WORKERS:
-  lms: 4
-  cms: 2
+EDXAPP_WORKERS: !!null
 EDXAPP_ANALYTICS_DATA_TOKEN: ""
 EDXAPP_ANALYTICS_DATA_URL: ""
 # Dashboard URL, assumes that the insights role is installed locally
@@ -611,17 +609,6 @@
   FEATURES: "{{ EDXAPP_FEATURES }}"
   TENDER_DOMAIN: "{{ EDXAPP_TENDER_DOMAIN }}"
   WIKI_ENABLED: true
-<<<<<<< HEAD
-  SYSLOG_SERVER:  $EDXAPP_SYSLOG_SERVER
-  LOG_DIR:  "{{ edxapp_log_dir }}"
-  MEDIA_URL:  $EDXAPP_MEDIA_URL
-  ANALYTICS_SERVER_URL:  $EDXAPP_ANALYTICS_SERVER_URL
-  FEEDBACK_SUBMISSION_EMAIL: $EDXAPP_FEEDBACK_SUBMISSION_EMAIL
-  TIME_ZONE: $EDXAPP_TIME_ZONE
-  LANGUAGE_CODE : $EDXAPP_LANGUAGE_CODE
-  MKTG_URL_LINK_MAP: $EDXAPP_MKTG_URL_LINK_MAP
-  MKTG_URLS: $EDXAPP_MKTG_URLS
-=======
   SYSLOG_SERVER:  "{{ EDXAPP_SYSLOG_SERVER }}"
   LOG_DIR:  "{{ COMMON_DATA_DIR }}/logs/edx"
   MEDIA_URL:  "{{ EDXAPP_MEDIA_URL }}"
@@ -631,7 +618,6 @@
   LANGUAGE_CODE: "{{ EDXAPP_LANGUAGE_CODE }}"
   MKTG_URL_LINK_MAP: "{{ EDXAPP_MKTG_URL_LINK_MAP }}"
   MKTG_URLS: "{{ EDXAPP_MKTG_URLS }}"
->>>>>>> 0fc2a354
   # repo root for courses
   GITHUB_REPO_ROOT: "{{ edxapp_course_data_dir }}"
   CACHES:
@@ -754,8 +740,8 @@
 
 #Number of gunicorn worker processes to spawn, as a multiplier to number of virtual cores
 worker_core_mult:
-  lms: 1
-  cms: 1
+  lms: 4
+  cms: 2
 
 # Theming
 # Turn theming on and off with edxapp_use_custom_theme
@@ -769,10 +755,10 @@
 edxapp_theme_version: 'master'
 
 # make this the public URL instead of writable
-edx_platform_repo: "https://{{ COMMON_GIT_MIRROR }}/appsembler/edx-platform.git"
+edx_platform_repo: "https://{{ COMMON_GIT_MIRROR }}/edx/edx-platform.git"
 # `edx_platform_version` can be anything that git recognizes as a commit
 # reference, including a tag, a branch name, or a commit hash
-edx_platform_version: 'docker_release'
+edx_platform_version: 'release'
 local_requirements_file:  "{{ edxapp_code_dir }}/requirements/edx/local.txt"
 pre_requirements_file:    "{{ edxapp_code_dir }}/requirements/edx/pre.txt"
 post_requirements_file:   "{{ edxapp_code_dir }}/requirements/edx/post.txt"
@@ -806,7 +792,6 @@
   - ntp
   # matplotlib needs libfreetype6-dev
   - libfreetype6-dev
-  - libxft-dev
 
 # Ruby Specific Vars
 edxapp_ruby_version: "1.9.3-p374"
