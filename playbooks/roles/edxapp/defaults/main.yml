--- conflicted
+++ resolved
@@ -14,6 +14,11 @@
 #
 # Variables set to "None" will be converted to None
 # when the edxapp config is written to disk.
+
+#stub for appsembler specific vals
+EDXAPP_APPSEMBLER_FEATURES: {
+  TMP: None
+}
 
 # Bucket used for xblock file storage
 EDXAPP_XBLOCK_FS_STORAGE_BUCKET: "None"
@@ -668,22 +673,13 @@
   PLATFORM_MEETUP_URL: "{{ EDXAPP_PLATFORM_MEETUP_URL }}"
   PLATFORM_LINKEDIN_URL: "{{ EDXAPP_PLATFORM_LINKEDIN_URL }}"
   PLATFORM_GOOGLE_PLUS_URL: "{{ EDXAPP_PLATFORM_GOOGLE_PLUS_URL }}"
-<<<<<<< HEAD
   ORA2_FILE_PREFIX: "{{ EDXAPP_ORA2_FILE_PREFIX }}"
   FILE_UPLOAD_STORAGE_BUCKET_NAME: "{{ EDXAPP_FILE_UPLOAD_STORAGE_BUCKET_NAME }}"
   FILE_UPLOAD_STORAGE_PREFIX: "{{ EDXAPP_FILE_UPLOAD_STORAGE_PREFIX }}"
   VIRTUAL_UNIVERSITIES: "{{ EDXAPP_VIRTUAL_UNIVERSITIES }}"
   SUBDOMAIN_BRANDING: "{{ EDXAPP_SUBDOMAIN_BRANDING }}"
   REGISTRATION_EXTRA_FIELDS: "{{ EDXAPP_REGISTRATION_EXTRA_FIELDS }}"
-=======
-  ORA2_FILE_PREFIX: $EDXAPP_ORA2_FILE_PREFIX
-  FILE_UPLOAD_STORAGE_BUCKET_NAME: $EDXAPP_FILE_UPLOAD_STORAGE_BUCKET_NAME
-  FILE_UPLOAD_STORAGE_PREFIX: $EDXAPP_FILE_UPLOAD_STORAGE_PREFIX
-  VIRTUAL_UNIVERSITIES: $EDXAPP_VIRTUAL_UNIVERSITIES
-  SUBDOMAIN_BRANDING: $EDXAPP_SUBDOMAIN_BRANDING
-  REGISTRATION_EXTRA_FIELDS: $EDXAPP_REGISTRATION_EXTRA_FIELDS
-  APPSEMBLER_FEATURES: $EDXAPP_APPSEMBLER_FEATURES
->>>>>>> 7464b500
+  APPSEMBLER_FEATURES: "{{ EDXAPP_APPSEMBLER_FEATURES }}"
 
 lms_auth_config:
   <<: *edxapp_generic_auth
