--- conflicted
+++ resolved
@@ -3,13 +3,6 @@
   - common
   - supervisor
   - edxapp_common
-<<<<<<< HEAD
-  - role: rbenv
-    rbenv_user: "{{ edxapp_user }}"
-    rbenv_dir: "{{ edxapp_app_dir }}"
-    rbenv_ruby_version: "{{ edxapp_ruby_version }}"
-=======
->>>>>>> 36bbf4c9
   - nltk
   - role: user
     user_info:
