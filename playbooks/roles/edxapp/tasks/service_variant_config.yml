--- conflicted
+++ resolved
@@ -114,23 +114,8 @@
 
 # Gather assets using paver if possible
 
-<<<<<<< HEAD
 #- name: gather {{ item }} static assets with paver
-#  shell: >
-#    SERVICE_VARIANT={{ item }} paver update_assets {{ item }} --settings=aws
-#    executable=/bin/bash
-#    chdir={{ edxapp_code_dir }}
-#  sudo_user: "{{ edxapp_user }}"
+#  command: "{{ COMMON_BIN_DIR }}/edxapp-update-assets-{{ item }}"
 #  when: celery_worker is not defined and not devstack and item != "lms-preview"
-#  with_items: service_variants_enabled
-#  notify:
-#  - "restart edxapp"
-#  - "restart edxapp_workers"
-#  environment: "{{ edxapp_environment }}"
-=======
-- name: gather {{ item }} static assets with paver
-  command: "{{ COMMON_BIN_DIR }}/edxapp-update-assets-{{ item }}"
-  when: celery_worker is not defined and not devstack and item != "lms-preview"
-  tags: gather_static_assets
-  with_items: service_variants_enabled
->>>>>>> 788cb6b1
+#  tags: gather_static_assets
+#  with_items: service_variants_enabled