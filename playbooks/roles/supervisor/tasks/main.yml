--- conflicted
+++ resolved
@@ -131,18 +131,13 @@
     - install
     - install:base
 
-- name: create supervisor init script
-  template: >
-<<<<<<< HEAD
-    src=etc/init.d/supervisor dest=/etc/init.d/{{ supervisor_service }}
-    owner=root group=root mode=0755
-=======
+- name: create supervisor upstart job
+  template: >
     src=etc/init/supervisor-upstart.conf.j2 dest=/etc/init/{{ supervisor_service }}.conf
     owner=root group=root
   tags:
     - install
     - install:base
->>>>>>> 2f38f1c8
 
 # This script is aws specific and looks up instances
 # tags and enables services based on the 'services' tag
