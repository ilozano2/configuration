--- conflicted
+++ resolved
@@ -30,26 +30,6 @@
     - install
     - install:configuration
 
-<<<<<<< HEAD
-- name: "add gunicorn configuration file"
-  template: >
-    src=xqueue_gunicorn.py.j2 dest={{ xqueue_app_dir }}/xqueue_gunicorn.py
-  sudo_user: "{{ xqueue_user }}"
-  tags:
-    - install
-    - install:configuration
-
-- name: create xqueue application config
-  template: src=xqueue.env.json.j2 dest={{ xqueue_app_dir }}/xqueue.env.json mode=0644
-  sudo_user: "{{ xqueue_user }}"
-  tags:
-    - install
-    - install:configuration
-
-- name: create xqueue auth file
-  template: src=xqueue.auth.json.j2 dest={{ xqueue_app_dir }}/xqueue.auth.json mode=0644
-  sudo_user: "{{ xqueue_user }}"
-=======
 - name: Copy the configurations to the desired directory
   template:
     src: "{{ item.src }}"
@@ -60,19 +40,11 @@
     - { src: 'xqueue_gunicorn.py.j2', dest: 'xqueue_gunicorn.py', mode: '0644' }
     - { src: 'xqueue.env.json.j2', dest: 'xqueue.env.json', mode: '0644' }
     - { src: 'xqueue.auth.json.j2', dest: 'xqueue.auth.json', mode: '0644' }
->>>>>>> 36bbf4c9
   tags:
     - install
     - install:configuration
 
 # Do A Checkout
-<<<<<<< HEAD
-- name: git checkout xqueue repo into xqueue_code_dir
-  git_2_0_1: >
-    dest={{ xqueue_code_dir }} repo={{ xqueue_source_repo }} version={{ xqueue_version }}
-    accept_hostkey=yes
-  sudo_user: "{{ xqueue_user }}"
-=======
 - name: "Git checkout xqueue repo into {{ xqueue_code_dir }}"
   git_2_0_1:
     repo: "{{ xqueue_source_repo }}"
@@ -80,21 +52,11 @@
     version: "{{ xqueue_version }}"
     accept_hostkey: yes
   become_user: "{{ xqueue_user }}"
->>>>>>> 36bbf4c9
   register: xqueue_checkout
   tags:
     - install
     - install:code
 
-<<<<<<< HEAD
-
-# Install the python pre requirements into {{ xqueue_venv_dir }}
-- name : install python pre-requirements
-  pip: >
-    requirements="{{ xqueue_pre_requirements_file }}" virtualenv="{{ xqueue_venv_dir }}" state=present
-    extra_args="-i {{ COMMON_PYPI_MIRROR_URL }} --exists-action w"
-  sudo_user: "{{ xqueue_user }}"
-=======
 # Install the python pre requirements and post requirements into {{ xqueue_venv_dir }}
 - name: "Install python pre-requirements and post-requirements"
   pip:
@@ -106,19 +68,10 @@
   with_items:
     - "{{ xqueue_pre_requirements_file }}"
     - "{{ xqueue_post_requirements_file }}"
->>>>>>> 36bbf4c9
   tags:
     - install
     - install:app-requirements
 
-<<<<<<< HEAD
-# Install the python post requirements into {{ xqueue_venv_dir }}
-- name : install python post-requirements
-  pip: >
-    requirements="{{ xqueue_post_requirements_file }}" virtualenv="{{ xqueue_venv_dir }}" state=present
-    extra_args="-i {{ COMMON_PYPI_MIRROR_URL }} --exists-action w"
-  sudo_user: "{{ xqueue_user }}"
-=======
 # If this is an openstack deployment, install openstack requirements
 - name: Install python openstack requirements
   pip:
@@ -128,7 +81,6 @@
     extra_args: "-i {{ COMMON_PYPI_MIRROR_URL }} --exists-action w"
   become_user: "{{ xqueue_user }}"
   when: XQUEUE_SETTINGS == 'openstack_settings'
->>>>>>> 36bbf4c9
   tags:
     - install
     - install:app-requirements
@@ -146,16 +98,9 @@
     - migrate
     - migrate:db
 
-<<<<<<< HEAD
-- name: create users
-  shell: >
-    SERVICE_VARIANT=xqueue {{ xqueue_venv_bin }}/django-admin.py update_users --settings=xqueue.aws_settings --pythonpath={{ xqueue_code_dir }}
-  sudo_user: "{{ xqueue_user }}"
-=======
 - name: Create users
   shell: "SERVICE_VARIANT=xqueue {{ xqueue_venv_bin }}/django-admin.py update_users --settings=xqueue.{{ XQUEUE_SETTINGS }} --pythonpath={{ xqueue_code_dir }}"
   become_user: "{{ xqueue_user }}"
->>>>>>> 36bbf4c9
   tags:
     - manage
     - manage:app-users
@@ -197,18 +142,6 @@
     - install
     - install:app-requirements
 
-<<<<<<< HEAD
-- name: restart xqueue
-  supervisorctl: >
-    name={{ item }}
-    supervisorctl_path={{ supervisor_ctl }}
-    config={{ supervisor_cfg }}
-    state=restarted
-  when: not disable_edx_services
-  with_items:
-  - xqueue
-  - xqueue_consumer
-=======
 - name: Restart xqueue
   supervisorctl:
     name: "{{ item }}"
@@ -218,5 +151,4 @@
   when: not disable_edx_services
   with_items:
     - xqueue
-    - xqueue_consumer
->>>>>>> 36bbf4c9
+    - xqueue_consumer