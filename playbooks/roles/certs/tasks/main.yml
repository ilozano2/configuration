---
#
# edX Configuration
#
# github:     https://github.com/edx/configuration
# wiki:       https://openedx.atlassian.net/wiki/display/OpenOPS
# code style: https://openedx.atlassian.net/wiki/display/OpenOPS/Ansible+Code+Conventions
# license:    https://github.com/edx/configuration/blob/master/LICENSE.TXT
#
#
#
# Tasks for role certs
#
# Overview:
#
# Installs the edX certificate server.
#
# The certificates repo is currently *not* public
# due to sensitive information in it, it may be made
# public in the future.
#
# Dependencies:
#   - common
#   - supervisor
#
#
# Example play:
#
#   - roles:
#     - common
#     - supervisor
#     - certs
#
<<<<<<< HEAD
- name: create application user
  user: >
    name="{{ certs_user }}"
    home="{{ certs_app_dir }}"
    createhome=no
    shell=/bin/false

- name: create certs app dirs
  file: >
    path="{{ item }}"
    state=directory
    owner="{{ certs_user }}"
    group="{{ common_web_group }}"
=======
- name: Create application user
  user:
    name: "{{ certs_user }}"
    home: "{{ certs_app_dir }}"
    createhome: no
    shell: /bin/false

- name: Create certs app dirs
  file:
    path: "{{ item }}"
    state: directory
    owner: "{{ certs_user }}"
    group: "{{ common_web_group }}"
>>>>>>> 36bbf4c9
  with_items:
    - "{{ certs_app_dir }}"
    # needed for the ansible 1.5 git module
    - "{{ certs_app_dir }}/.ssh"
    - "{{ certs_venvs_dir }}"
    - "{{ certs_data_dir }}"

# The certs web root must be owned
# by the web user so the certs service
# can write files there.
- name: Create certs web root
  file:
    path: "{{ CERTS_WEB_ROOT }}"
    state: directory
    owner: "{{ common_web_group }}"
    group: "{{ certs_user }}"

<<<<<<< HEAD
- name: create certs gpg dir
  file: >
    path="{{ certs_gpg_dir }}" state=directory
    owner="{{ common_web_user }}"
    mode=0700

- name: copy the private gpg signing key
  copy: >
    src={{ CERTS_LOCAL_PRIVATE_KEY }}
    dest={{ certs_app_dir }}/{{ CERTS_LOCAL_PRIVATE_KEY|basename }}
    owner={{ common_web_user }} mode=0600
=======
- name: Create certs gpg dir
  file:
    path: "{{ certs_gpg_dir }}"
    state: directory
    owner: "{{ common_web_user }}"
    mode: "0700"

- name: Copy the private gpg signing key
  copy:
    src: "{{ CERTS_LOCAL_PRIVATE_KEY }}"
    dest: "{{ certs_app_dir }}/{{ CERTS_LOCAL_PRIVATE_KEY | basename }}"
    owner: "{{ common_web_user }}"
    mode: "0600"
>>>>>>> 36bbf4c9
  register: certs_gpg_key
  no_log: True

<<<<<<< HEAD
- name: copy the pgp trust export
  copy: >
    content="{{ CERTS_OWNER_TRUST }}"
    dest={{ certs_app_dir }}/trust.export
    owner={{ common_web_user }} mode=0600
=======
- name: Copy the pgp trust export
  copy:
    content: "{{ CERTS_OWNER_TRUST }}"
    dest: "{{ certs_app_dir }}/trust.export"
    owner: "{{ common_web_user }}"
    mode: "0600"
>>>>>>> 36bbf4c9

- name: Load the gpg key
  shell: "/usr/bin/gpg --homedir {{ certs_gpg_dir }} --import {{ certs_app_dir }}/{{ CERTS_LOCAL_PRIVATE_KEY | basename }}"
  become_user: "{{ common_web_user }}"
  when: certs_gpg_key.changed

- name: Import the trust export
  shell: "/usr/bin/gpg --homedir {{ certs_gpg_dir }} --import-ownertrust {{ certs_app_dir }}/trust.export"
  become_user: "{{ common_web_user }}"
  when: certs_gpg_key.changed

- include: deploy.yml
  tags:
    - deploy<|MERGE_RESOLUTION|>--- conflicted
+++ resolved
@@ -31,21 +31,6 @@
 #     - supervisor
 #     - certs
 #
-<<<<<<< HEAD
-- name: create application user
-  user: >
-    name="{{ certs_user }}"
-    home="{{ certs_app_dir }}"
-    createhome=no
-    shell=/bin/false
-
-- name: create certs app dirs
-  file: >
-    path="{{ item }}"
-    state=directory
-    owner="{{ certs_user }}"
-    group="{{ common_web_group }}"
-=======
 - name: Create application user
   user:
     name: "{{ certs_user }}"
@@ -59,7 +44,6 @@
     state: directory
     owner: "{{ certs_user }}"
     group: "{{ common_web_group }}"
->>>>>>> 36bbf4c9
   with_items:
     - "{{ certs_app_dir }}"
     # needed for the ansible 1.5 git module
@@ -77,19 +61,6 @@
     owner: "{{ common_web_group }}"
     group: "{{ certs_user }}"
 
-<<<<<<< HEAD
-- name: create certs gpg dir
-  file: >
-    path="{{ certs_gpg_dir }}" state=directory
-    owner="{{ common_web_user }}"
-    mode=0700
-
-- name: copy the private gpg signing key
-  copy: >
-    src={{ CERTS_LOCAL_PRIVATE_KEY }}
-    dest={{ certs_app_dir }}/{{ CERTS_LOCAL_PRIVATE_KEY|basename }}
-    owner={{ common_web_user }} mode=0600
-=======
 - name: Create certs gpg dir
   file:
     path: "{{ certs_gpg_dir }}"
@@ -103,24 +74,15 @@
     dest: "{{ certs_app_dir }}/{{ CERTS_LOCAL_PRIVATE_KEY | basename }}"
     owner: "{{ common_web_user }}"
     mode: "0600"
->>>>>>> 36bbf4c9
   register: certs_gpg_key
   no_log: True
 
-<<<<<<< HEAD
-- name: copy the pgp trust export
-  copy: >
-    content="{{ CERTS_OWNER_TRUST }}"
-    dest={{ certs_app_dir }}/trust.export
-    owner={{ common_web_user }} mode=0600
-=======
 - name: Copy the pgp trust export
   copy:
     content: "{{ CERTS_OWNER_TRUST }}"
     dest: "{{ certs_app_dir }}/trust.export"
     owner: "{{ common_web_user }}"
     mode: "0600"
->>>>>>> 36bbf4c9
 
 - name: Load the gpg key
   shell: "/usr/bin/gpg --homedir {{ certs_gpg_dir }} --import {{ certs_app_dir }}/{{ CERTS_LOCAL_PRIVATE_KEY | basename }}"
