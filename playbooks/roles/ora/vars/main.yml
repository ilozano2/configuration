# vars for the ORA role
---
ora_code_dir: "{{ app_base_dir }}/edx-ora"
# Default nginx listen port
# These should be overrided if you want
# to serve all content on port 80
ora_venv_dir: "{{ venv_dir }}"
ease_venv_dir: "{{ venv_dir }}"
ora_gunicorn_workers: 4
ora_nginx_port: 18091
ora_gunicorn_port: 8091

<<<<<<< HEAD
=======
# ora_env_config and ora_auth_config
# should be overridden for your
# environment.  The defaults are
# appropriate for running all edX
# services on a single server.
>>>>>>> 428578ea
ora_env_config:
  "LOGGING_ENV": "prod-grader"
  "LOG_DIR": "/mnt/logs"
  "REQUESTS_TIMEOUT": "5"
  "QUEUES_TO_PULL_FROM": "open-ended"
  "TIME_BETWEEN_XQUEUE_PULLS": "5"
  "TIME_BETWEEN_EXPIRED_CHECKS": "1800"
  "GRADER_SETTINGS_DIRECTORY": "grader_settings/"
  "MAX_NUMBER_OF_TIMES_TO_RETRY_GRADING": "10"
  "MIN_TO_USE_ML": "100"
  "ML_PATH": "machine-learning/"
  "ML_MODEL_PATH": "ml_models/"
  "TIME_BETWEEN_ML_CREATOR_CHECKS": "300"
  "TIME_BETWEEN_ML_GRADER_CHECKS": "5"
  "MIN_TO_USE_PEER": "10"
  "PEER_GRADER_COUNT": "3"
  "PEER_GRADER_MINIMUM_TO_CALIBRATE": "3"
  "PEER_GRADER_MAXIMUM_TO_CALIBRATE": "6"
  "PEER_GRADER_MIN_NORMALIZED_CALIBRATION_ERROR": ".5"
  "EXPIRE_SUBMISSIONS_AFTER": "1296000"
  "RESET_SUBMISSIONS_AFTER": "600"
  "LOCAL_LOGLEVEL": "DEBUG"
  "DEBUG": false
  "SYSLOG_SERVER": "localhost"
  "USE_S3_TO_STORE_MODELS": false
  "S3_BUCKETNAME": "openended-prod"

ora_auth_config:
  "USERS":
    "xqueue_pull": "password"
    "lms": "password"
  "XQUEUE_INTERFACE":
    "django_auth":
      "password": "password"
      "username": "lms"
    "basic_auth": [ "edx", "edx"]
    "url": "http://localhost:18040"
  "GRADING_CONTROLLER_INTERFACE":
    "django_auth":
      "password": "password"
      "username": "lms"
    "url": "http://localhost:18091"
  'DATABASES':
    'default': { 'ENGINE': 'django.db.backends.mysql', 'NAME': 'ora', 'USER': 'root', 'PASSWORD': '', 'HOST': 'localhost', 'PORT': '3306' }
  'AWS_ACCESS_KEY_ID' : ''
  'AWS_SECRET_ACCESS_KEY' : ''

ora_source_repo: https://github.com/edx/edx-ora.git
ora_version: 'HEAD'
ora_pre_requirements_file: "{{ ora_code_dir }}/pre-requirements.txt"
ora_post_requirements_file: "{{ ora_code_dir }}/requirements.txt"

ease_code_dir: "{{ app_base_dir }}/ease"
ease_source_repo: https://github.com/edx/ease.git
ease_version: 'HEAD'
ease_pre_requirements_file: "{{ ease_code_dir }}/pre-requirements.txt"
ease_post_requirements_file: "{{ ease_code_dir }}/requirements.txt"
nltk_data_dir: /usr/share/nltk_data

ora_debian_pkgs:
  - python-software-properties
  - pkg-config
  - curl
  - git
  - python-virtualenv
  - build-essential
  - python-dev
  - gfortran
  - libfreetype6-dev
  - libpng12-dev
  - libxml2-dev
  - libxslt1-dev
  - yui-compressor
  - graphviz
  - graphviz-dev
  - libmysqlclient-dev
  - libreadline6
  - libreadline6-dev
  - super
  - aspell
  - libblas3gf
  - libblas-dev
  - liblapack3gf
  - liblapack-dev
  - libatlas-base-dev
  - redis-server

ease_debian_pkgs:
  - python-pip
  - gcc
  - g++
  - gfortran
  - libblas3gf
  - libblas-dev
  - liblapack3gf
  - liblapack-dev
  - libatlas-base-dev
  - libxml2-dev
  - libxslt1-dev
  - aspell
  - python<|MERGE_RESOLUTION|>--- conflicted
+++ resolved
@@ -10,14 +10,11 @@
 ora_nginx_port: 18091
 ora_gunicorn_port: 8091
 
-<<<<<<< HEAD
-=======
 # ora_env_config and ora_auth_config
 # should be overridden for your
 # environment.  The defaults are
 # appropriate for running all edX
 # services on a single server.
->>>>>>> 428578ea
 ora_env_config:
   "LOGGING_ENV": "prod-grader"
   "LOG_DIR": "/mnt/logs"
