- name: Deploy edxapp
  hosts: all
  sudo: True
  gather_facts: True
  roles:
<<<<<<< HEAD
    - { role: 'docker', runit_service: 'nginx' }
    - { role: 'docker', runit_service: 'supervisor' }
=======
    - { role: 'docker', runit_service: 'supervisor' }
    - { role: 'docker', runit_service: 'memcached' }
>>>>>>> eaec0f16
    - role: nginx
      nginx_sites:
      - lms
      - cms
      nginx_default_sites:
      - lms
    - edxapp
<<<<<<< HEAD
    - { role: 'docker', runit_service: 'nginx' }
    - { role: 'docker', runit_service: 'supervisor' }
=======
    - { role: 'docker', runit_service: 'supervisor' }
    - { role: 'docker', runit_service: 'memcached' }
>>>>>>> eaec0f16
<|MERGE_RESOLUTION|>--- conflicted
+++ resolved
@@ -3,13 +3,8 @@
   sudo: True
   gather_facts: True
   roles:
-<<<<<<< HEAD
-    - { role: 'docker', runit_service: 'nginx' }
-    - { role: 'docker', runit_service: 'supervisor' }
-=======
     - { role: 'docker', runit_service: 'supervisor' }
     - { role: 'docker', runit_service: 'memcached' }
->>>>>>> eaec0f16
     - role: nginx
       nginx_sites:
       - lms
@@ -17,10 +12,5 @@
       nginx_default_sites:
       - lms
     - edxapp
-<<<<<<< HEAD
-    - { role: 'docker', runit_service: 'nginx' }
     - { role: 'docker', runit_service: 'supervisor' }
-=======
-    - { role: 'docker', runit_service: 'supervisor' }
-    - { role: 'docker', runit_service: 'memcached' }
->>>>>>> eaec0f16
+    - { role: 'docker', runit_service: 'memcached' }